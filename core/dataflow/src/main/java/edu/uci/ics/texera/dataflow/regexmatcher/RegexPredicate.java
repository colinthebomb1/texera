--- conflicted
+++ resolved
@@ -1,117 +1,114 @@
-package edu.uci.ics.texera.dataflow.regexmatcher;
-
-import java.util.ArrayList;
-import java.util.List;
-import java.util.Map;
-
-import com.fasterxml.jackson.annotation.JsonCreator;
-import com.fasterxml.jackson.annotation.JsonProperty;
-import com.google.common.collect.ImmutableMap;
-
-import edu.uci.ics.texera.api.dataflow.IOperator;
-<<<<<<< HEAD
-import edu.uci.ics.texera.dataflow.annotation.AdvancedOption;
-=======
-import edu.uci.ics.texera.api.exception.TexeraException;
->>>>>>> ea5d0a20
-import edu.uci.ics.texera.dataflow.common.PredicateBase;
-import edu.uci.ics.texera.dataflow.common.PropertyNameConstants;
-
-
-/**
- * This class is the predicate for Regex.
- * 
- * @author Zuozhi Wang
- * @author Shuying Lai
- *
- */
-public class RegexPredicate extends PredicateBase {
-
-    private final String regex;
-    private final List<String> attributeNames;
-    private final String spanListName;
-    private final Boolean ignoreCase;
-    
-    /*
-     * This constructor is only for internal use.
-     */
-    public RegexPredicate(String regex, List<String> attributeNames, String spanListName) {
-        this(regex, attributeNames, null, spanListName);
-    }
-
-    /**
-     * RegexPredicate is used to create a RegexMatcher.
-     * 
-     * @param regex, the regex to be used
-     * @param attributeNames, a list of attribute names to match regex on
-     * @param ignoreCase, optional, ignores regex case, default false
-     * @param spanListName, the name of the attribute where the results will be put in
-     */
-    @JsonCreator
-    public RegexPredicate(
-            @JsonProperty(value = PropertyNameConstants.REGEX, required = true)
-            String regex, 
-            
-            @JsonProperty(value = PropertyNameConstants.ATTRIBUTE_NAMES, required = true)
-            List<String> attributeNames,
-            
-            @AdvancedOption
-            @JsonProperty(value = PropertyNameConstants.REGEX_IGNORE_CASE, required = false,
-                    defaultValue = "false")
-            Boolean ignoreCase,
-            
-            @JsonProperty(value = PropertyNameConstants.SPAN_LIST_NAME, required = false)
-            String spanListName) {
-        
-        if (regex.trim().isEmpty()) {
-            throw new TexeraException("regex should not be empty");
-        }
-        
-        this.regex = regex;
-        this.attributeNames = attributeNames;
-        if (ignoreCase == null) {
-            this.ignoreCase = false;
-        } else {
-            this.ignoreCase = ignoreCase;
-        }
-        if (spanListName == null || spanListName.trim().isEmpty()) {
-            this.spanListName = null;
-        } else {
-            this.spanListName = spanListName.trim();
-        }
-    }
-
-    @JsonProperty(PropertyNameConstants.REGEX)
-    public String getRegex() {
-        return this.regex;
-    }
-
-    @JsonProperty(PropertyNameConstants.ATTRIBUTE_NAMES)
-    public List<String> getAttributeNames() {
-        return new ArrayList<>(this.attributeNames);
-    }
-    
-    @JsonProperty(PropertyNameConstants.SPAN_LIST_NAME)
-    public String getSpanListName() {
-        return this.spanListName;
-    }
-    
-    @JsonProperty(PropertyNameConstants.REGEX_IGNORE_CASE)
-    public Boolean isIgnoreCase() {
-        return this.ignoreCase;
-    }
-    
-    @Override
-    public IOperator newOperator() {
-        return new RegexMatcher(this);
-    }
-    
-    public static Map<String, Object> getOperatorMetadata() {
-        return ImmutableMap.<String, Object>builder()
-            .put(PropertyNameConstants.USER_FRIENDLY_NAME, "Regex Match")
-            .put(PropertyNameConstants.OPERATOR_DESCRIPTION, "Search the documents using a regular expression")
-            .put(PropertyNameConstants.OPERATOR_GROUP_NAME, "Search")
-            .build();
-    }
-
-}
+package edu.uci.ics.texera.dataflow.regexmatcher;
+
+import java.util.ArrayList;
+import java.util.List;
+import java.util.Map;
+
+import com.fasterxml.jackson.annotation.JsonCreator;
+import com.fasterxml.jackson.annotation.JsonProperty;
+import com.google.common.collect.ImmutableMap;
+
+import edu.uci.ics.texera.api.dataflow.IOperator;
+import edu.uci.ics.texera.dataflow.annotation.AdvancedOption;
+import edu.uci.ics.texera.api.exception.TexeraException;
+import edu.uci.ics.texera.dataflow.common.PredicateBase;
+import edu.uci.ics.texera.dataflow.common.PropertyNameConstants;
+
+
+/**
+ * This class is the predicate for Regex.
+ * 
+ * @author Zuozhi Wang
+ * @author Shuying Lai
+ *
+ */
+public class RegexPredicate extends PredicateBase {
+
+    private final String regex;
+    private final List<String> attributeNames;
+    private final String spanListName;
+    private final Boolean ignoreCase;
+    
+    /*
+     * This constructor is only for internal use.
+     */
+    public RegexPredicate(String regex, List<String> attributeNames, String spanListName) {
+        this(regex, attributeNames, null, spanListName);
+    }
+
+    /**
+     * RegexPredicate is used to create a RegexMatcher.
+     * 
+     * @param regex, the regex to be used
+     * @param attributeNames, a list of attribute names to match regex on
+     * @param ignoreCase, optional, ignores regex case, default false
+     * @param spanListName, the name of the attribute where the results will be put in
+     */
+    @JsonCreator
+    public RegexPredicate(
+            @JsonProperty(value = PropertyNameConstants.REGEX, required = true)
+            String regex, 
+            
+            @JsonProperty(value = PropertyNameConstants.ATTRIBUTE_NAMES, required = true)
+            List<String> attributeNames,
+            
+            @AdvancedOption
+            @JsonProperty(value = PropertyNameConstants.REGEX_IGNORE_CASE, required = false,
+                    defaultValue = "false")
+            Boolean ignoreCase,
+            
+            @JsonProperty(value = PropertyNameConstants.SPAN_LIST_NAME, required = false)
+            String spanListName) {
+        
+        if (regex.trim().isEmpty()) {
+            throw new TexeraException("regex should not be empty");
+        }
+        
+        this.regex = regex;
+        this.attributeNames = attributeNames;
+        if (ignoreCase == null) {
+            this.ignoreCase = false;
+        } else {
+            this.ignoreCase = ignoreCase;
+        }
+        if (spanListName == null || spanListName.trim().isEmpty()) {
+            this.spanListName = null;
+        } else {
+            this.spanListName = spanListName.trim();
+        }
+    }
+
+    @JsonProperty(PropertyNameConstants.REGEX)
+    public String getRegex() {
+        return this.regex;
+    }
+
+    @JsonProperty(PropertyNameConstants.ATTRIBUTE_NAMES)
+    public List<String> getAttributeNames() {
+        return new ArrayList<>(this.attributeNames);
+    }
+    
+    @JsonProperty(PropertyNameConstants.SPAN_LIST_NAME)
+    public String getSpanListName() {
+        return this.spanListName;
+    }
+    
+    @JsonProperty(PropertyNameConstants.REGEX_IGNORE_CASE)
+    public Boolean isIgnoreCase() {
+        return this.ignoreCase;
+    }
+    
+    @Override
+    public IOperator newOperator() {
+        return new RegexMatcher(this);
+    }
+    
+    public static Map<String, Object> getOperatorMetadata() {
+        return ImmutableMap.<String, Object>builder()
+            .put(PropertyNameConstants.USER_FRIENDLY_NAME, "Regex Match")
+            .put(PropertyNameConstants.OPERATOR_DESCRIPTION, "Search the documents using a regular expression")
+            .put(PropertyNameConstants.OPERATOR_GROUP_NAME, "Search")
+            .build();
+    }
+
+}