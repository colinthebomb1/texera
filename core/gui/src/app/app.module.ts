--- conflicted
+++ resolved
@@ -170,12 +170,8 @@
 import { NzSliderModule } from "ng-zorro-antd/slider";
 import { AdminSettingsComponent } from "./dashboard/component/admin/settings/admin-settings.component";
 import { catchError, of } from "rxjs";
-<<<<<<< HEAD
-import { UserDatasetReadmeComponent } from "./dashboard/component/user/user-dataset/user-dataset-explorer/user-dataset-readme/user-dataset-readme.component";
-=======
 import { FormlyRepeatDndComponent } from "./common/formly/repeat-dnd/repeat-dnd.component";
 import { NzInputNumberModule } from "ng-zorro-antd/input-number";
->>>>>>> 5e5ad2f0
 
 registerLocaleData(en);
 
@@ -268,7 +264,6 @@
     HubSearchResultComponent,
     ComputingUnitSelectionComponent,
     AdminSettingsComponent,
-    UserDatasetReadmeComponent,
   ],
   imports: [
     BrowserModule,
