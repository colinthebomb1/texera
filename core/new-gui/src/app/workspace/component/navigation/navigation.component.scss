--- conflicted
+++ resolved
@@ -84,8 +84,6 @@
 .drop-down-item:hover {
   background-color: #C6C6C6;
   cursor: pointer;
-<<<<<<< HEAD
-=======
 }
 
 .drop-down-button{
@@ -96,5 +94,4 @@
 
 .drop-down-icon{
   margin-right: 0px;
->>>>>>> a9cc611f
 }