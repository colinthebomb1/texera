import { Component, OnInit, NgModule } from '@angular/core';
import { ExecuteWorkflowService } from './../../service/execute-workflow/execute-workflow.service';
import { UndoRedoService } from './../../service/undo-redo/undo-redo.service';
import { TourService } from 'ngx-tour-ng-bootstrap';
import { environment } from '../../../../environments/environment';
import { WorkflowActionService } from '../../service/workflow-graph/model/workflow-action.service';
import { JointGraphWrapper } from '../../service/workflow-graph/model/joint-graph-wrapper';

import { ExecutionResult } from './../../types/execute-workflow.interface';


/**
 * NavigationComponent is the top level navigation bar that shows
 *  the Texera title and workflow execution button
 *
 * This Component will be the only Component capable of executing
 *  the workflow in the WorkflowEditor Component.
 *
 * Clicking the run button on the top-right hand corner will begin
 *  the execution. During execution, the run button will be replaced
 *  with a pause/resume button to show that graph is under execution.
 *
 * @author Zuozhi Wang
 * @author Henry Chen
 *
 */
@Component({
  selector: 'texera-navigation',
  templateUrl: './navigation.component.html',
  styleUrls: ['./navigation.component.scss']
})

export class NavigationComponent implements OnInit {
  public static autoSaveState = 'Saved';
  public isWorkflowRunning: boolean = false; // set this to true when the workflow is started
  public isWorkflowPaused: boolean = false; // this will be modified by clicking pause/resume while the workflow is running

<<<<<<< HEAD
  constructor(private executeWorkflowService: ExecuteWorkflowService, private workflowActionService: WorkflowActionService,
    public tourService: TourService, public undoRedo: UndoRedoService) {
=======
  // variable binded with HTML to decide if the running spinner should show
  public showSpinner = false;
  public executionResultID: string | undefined;

  constructor(private executeWorkflowService: ExecuteWorkflowService,
    public tourService: TourService, private workflowActionService: WorkflowActionService,
    ) {
>>>>>>> b39d1d7e
    // return the run button after the execution is finished, either
    //  when the value is valid or invalid
    executeWorkflowService.getExecuteEndedStream().subscribe(
      executionResult => {
        // update execution result ID for downloading if execution is valid
        this.handleResultData(executionResult);
        this.isWorkflowRunning = false;
        this.isWorkflowPaused = false;
      },
      () => {
        this.executionResultID = undefined;
        this.isWorkflowRunning = false;
        this.isWorkflowPaused = false;
      }
    );

    // update the pause/resume button after a pause/resume request
    //  is returned from the backend.
    // this will swap button between pause and resume
    executeWorkflowService.getExecutionPauseResumeStream()
      .subscribe(state => this.isWorkflowPaused = (state === 0));
  }

  ngOnInit() {
  }
  /**
   * Executes the current existing workflow on the JointJS paper. It will
   *  also set the `isWorkflowRunning` variable to true to show that the backend
   *  is loading the workflow by displaying the pause/resume button.
   */
  public onButtonClick(): void {
    if (! environment.pauseResumeEnabled) {
      if (! this.isWorkflowRunning) {
        this.isWorkflowRunning = true;
        this.executeWorkflowService.executeWorkflow();
      }
    } else {
      if (!this.isWorkflowRunning && !this.isWorkflowPaused) {
        // when a new workflow begins, reset the execution result ID.
        this.executionResultID = undefined;
        this.isWorkflowRunning = true;
        this.executeWorkflowService.executeWorkflow();
      } else if (this.isWorkflowRunning && this.isWorkflowPaused) {
        this.executeWorkflowService.resumeWorkflow();
      } else if (this.isWorkflowRunning && !this.isWorkflowPaused) {
        this.executeWorkflowService.pauseWorkflow();
      } else {
        throw new Error('internal error: workflow cannot be both running and paused');
      }
    }
  }
  public getRunButtonText(): string {
    if (! environment.pauseResumeEnabled) {
      return 'Run';
    } else {
      if (!this.isWorkflowRunning && !this.isWorkflowPaused) {
        return 'Run';
      } else if (this.isWorkflowRunning && this.isWorkflowPaused) {
        return 'Resume';
      } else if (this.isWorkflowRunning && !this.isWorkflowPaused) {
        return 'Pause';
      } else {
        throw new Error('internal error: workflow cannot be both running and paused');
      }
    }
  }

  public runSpinner(): boolean {
    if (! environment.pauseResumeEnabled) {
      if (this.isWorkflowRunning && !this.isWorkflowPaused) {
        return true;
      } else {
        return false;
      }
    } else {
      if (!this.isWorkflowRunning && !this.isWorkflowPaused) {
        return false;
      } else if (this.isWorkflowRunning && this.isWorkflowPaused) {
        return false;
      } else if (this.isWorkflowRunning && !this.isWorkflowPaused) {
        return true;
      } else {
        throw new Error('internal error: workflow cannot be both running and paused');
      }
    }
  }

  /**
   * This method checks whether the zoom ratio reaches minimum. If it is minimum, this method
   *  will disable the zoom out button on the navigation bar.
   */
  public isZoomRatioMin(): boolean {
    return this.workflowActionService.getJointGraphWrapper().isZoomRatioMin();
  }

  /**
   * This method checks whether the zoom ratio reaches maximum. If it is maximum, this method
   *  will disable the zoom in button on the navigation bar.
   */
  public isZoomRatioMax(): boolean {
    return this.workflowActionService.getJointGraphWrapper().isZoomRatioMax();
  }

  /**
   * This method will decrease the zoom ratio and send the new zoom ratio value
   *  to the joint graph wrapper to change overall zoom ratio that is used in
   *  zoom buttons and mouse wheel zoom.
   *
   * If the zoom ratio already reaches minimum, this method will not do anything.
   */
  public onClickZoomOut(): void {

    // if zoom is already at minimum, don't zoom out again.
    if (this.isZoomRatioMin()) { return; }

    // make the ratio small.
    this.workflowActionService.getJointGraphWrapper()
      .setZoomProperty(this.workflowActionService.getJointGraphWrapper().getZoomRatio() - JointGraphWrapper.ZOOM_CLICK_DIFF);
  }

  /**
   * This method will increase the zoom ratio and send the new zoom ratio value
   *  to the joint graph wrapper to change overall zoom ratio that is used in
   *  zoom buttons and mouse wheel zoom.
   *
   * If the zoom ratio already reaches maximum, this method will not do anything.
   */
  public onClickZoomIn(): void {

    // if zoom is already reach maximum, don't zoom in again.
    if (this.isZoomRatioMax()) { return; }

    // make the ratio big.
    this.workflowActionService.getJointGraphWrapper()
      .setZoomProperty(this.workflowActionService.getJointGraphWrapper().getZoomRatio() + JointGraphWrapper.ZOOM_CLICK_DIFF);
  }

  /**
   * This is the handler for the execution result download button.
   *
   * This sends the finished execution result ID to the backend to download execution result in
   *  excel format.
   */
  public onClickDownloadExecutionResult(downloadType: string): void {
    // If there is no valid executionResultID to download from right now, exit immediately
    if (this.executionResultID === undefined) {
      return;
    }
    this.executeWorkflowService.downloadWorkflowExecutionResult(this.executionResultID, downloadType);
  }

  /**
   * Restore paper default zoom ratio and paper offset
   */
  public onClickRestoreZoomOffsetDefaullt(): void {
    this.workflowActionService.getJointGraphWrapper().restoreDefaultZoomAndOffset();
  }

  /**
   * Handler for the execution result to extract successful execution ID
   */
  private handleResultData(response: ExecutionResult): void {
    // backend returns error, display error message
    if (response.code === 1) {
      this.executionResultID = undefined;
      return;
    }

    // execution success, but result is empty, also display message
    if (response.result.length === 0) {
      this.executionResultID = undefined;
      return;
    }

    // set the current execution result ID to the result ID
    this.executionResultID = response.resultID;
  }
}<|MERGE_RESOLUTION|>--- conflicted
+++ resolved
@@ -35,18 +35,12 @@
   public isWorkflowRunning: boolean = false; // set this to true when the workflow is started
   public isWorkflowPaused: boolean = false; // this will be modified by clicking pause/resume while the workflow is running
 
-<<<<<<< HEAD
-  constructor(private executeWorkflowService: ExecuteWorkflowService, private workflowActionService: WorkflowActionService,
-    public tourService: TourService, public undoRedo: UndoRedoService) {
-=======
   // variable binded with HTML to decide if the running spinner should show
   public showSpinner = false;
   public executionResultID: string | undefined;
 
-  constructor(private executeWorkflowService: ExecuteWorkflowService,
-    public tourService: TourService, private workflowActionService: WorkflowActionService,
-    ) {
->>>>>>> b39d1d7e
+  constructor(private executeWorkflowService: ExecuteWorkflowService, private workflowActionService: WorkflowActionService,
+    public tourService: TourService, public undoRedo: UndoRedoService) {
     // return the run button after the execution is finished, either
     //  when the value is valid or invalid
     executeWorkflowService.getExecuteEndedStream().subscribe(
