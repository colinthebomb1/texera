--- conflicted
+++ resolved
@@ -153,8 +153,6 @@
   position: absolute;
   grid-area: 3 / 3; // inside grid in row 3 col 3
   z-index: 1000;
-<<<<<<< HEAD
-=======
 }
 
 #box {
@@ -163,5 +161,4 @@
   background-color:white;
   margin-top: 10px;
   left: 30px;
->>>>>>> a9cc611f
 }