import { ValidationWorkflowService } from './../../service/validation/validation-workflow.service';
import { DragDropService } from './../../service/drag-drop/drag-drop.service';
import { JointUIService } from './../../service/joint-ui/joint-ui.service';
import { WorkflowActionService } from './../../service/workflow-graph/model/workflow-action.service';
import { Component, AfterViewInit, ElementRef } from '@angular/core';
import { Observable } from 'rxjs/Observable';

import '../../../common/rxjs-operators';
import * as joint from 'jointjs';
import { ResultPanelToggleService } from '../../service/result-panel-toggle/result-panel-toggle.service';
import { Point } from '../../types/workflow-common.interface';
import { JointGraphWrapper } from '../../service/workflow-graph/model/joint-graph-wrapper';


// argument type of callback event on a JointJS Paper
// which is a 4-element tuple:
// 1. the JointJS View (CellView) of the event
// 2. the corresponding original JQuery Event
// 3. x coordinate, 4. y coordinate
type JointPaperEvent = [joint.dia.CellView, JQuery.Event, number, number];

// argument type of callback event on a JointJS Paper only for blank:pointerdown event
type JointPointerDownEvent = [JQuery.Event, number, number];

/**
 * WorkflowEditorComponent is the componenet for the main workflow editor part of the UI.
 *
 * This componenet is binded with the JointJS paper. JointJS handles the operations of the main workflow.
 * The JointJS UI events are wrapped into observables and exposed to other components / services.
 *
 * See JointJS documentation for the list of events that can be captured on the JointJS paper view.
 * https://resources.jointjs.com/docs/jointjs/v2.0/joint.html#dia.Paper.events
 *
 * @author Zuozhi Wang
 * @author Henry Chen
 *
*/
@Component({
  selector: 'texera-workflow-editor',
  templateUrl: './workflow-editor.component.html',
  styleUrls: ['./workflow-editor.component.scss']
})
export class WorkflowEditorComponent implements AfterViewInit {

  // the DOM element ID of the main editor. It can be used by jQuery and jointJS to find the DOM element
  // in the HTML template, the div element ID is set using this variable
  public readonly WORKFLOW_EDITOR_JOINTJS_WRAPPER_ID = 'texera-workflow-editor-jointjs-wrapper-id';
  public readonly WORKFLOW_EDITOR_JOINTJS_ID = 'texera-workflow-editor-jointjs-body-id';

  private paper: joint.dia.Paper | undefined;

  private ifMouseDown: boolean = false;
  private mouseDown: Point | undefined;
  private panOffset: Point = { x : 0 , y : 0};


  constructor(
    private workflowActionService: WorkflowActionService,
    private dragDropService: DragDropService,
<<<<<<< HEAD
    private resultPanelToggleService: ResultPanelToggleService,
=======
    private validationWorkflowService: ValidationWorkflowService,
    private jointUIService: JointUIService,
>>>>>>> e8d4038f
    private elementRef: ElementRef
  ) {

    // bind validation functions to the same scope as component
    // https://stackoverflow.com/questions/38245450/angular2-components-this-is-undefined-when-executing-callback-function
    this.validateOperatorConnection = this.validateOperatorConnection.bind(this);
    this.validateOperatorMagnet = this.validateOperatorMagnet.bind(this);
  }

  public getJointPaper(): joint.dia.Paper {
    if (this.paper === undefined) {
      throw new Error('JointJS paper is undefined');
    }

    return this.paper;
  }

  ngAfterViewInit() {
    this.initializeJointPaper();
    this.handleOperatorValidation();
    this.handlePaperRestoreDefaultOffset();
    this.handlePaperZoom();
    this.handleWindowResize();
    this.handleViewDeleteOperator();
    this.handleCellHighlight();
    this.handlePaperPan();
    this.handlePaperMouseZoom();
    this.handleOperatorSuggestionHighlightEvent();
    this.dragDropService.registerWorkflowEditorDrop(this.WORKFLOW_EDITOR_JOINTJS_ID);
  }

  private initializeJointPaper(): void {
    // get the custom paper options
    let jointPaperOptions = this.getJointPaperOptions();
    // attach the JointJS graph (model) to the paper (view)
    jointPaperOptions = this.workflowActionService.attachJointPaper(jointPaperOptions);
    // attach the DOM element to the paper
    jointPaperOptions.el = $(`#${this.WORKFLOW_EDITOR_JOINTJS_ID}`);
    // create the JointJS paper
    this.paper = new joint.dia.Paper(jointPaperOptions);

    this.setJointPaperOriginOffset();
    this.setJointPaperDimensions();

    // console.log(this.getJointPaper().translate());
    // this.getJointPaper().translate(0, 0);
    // this.workflowActionService.getJointGraphWrapper().setPanningOffset(this.panOffset);
  }

  /**
   * Handles restore offset default event by translating jointJS paper
   *  back to original position
   */
  private handlePaperRestoreDefaultOffset(): void {
    this.workflowActionService.getJointGraphWrapper().getRestorePaperOffsetStream()
      .subscribe(newOffset => {
        this.panOffset = newOffset;
        this.getJointPaper().translate(
          (- this.getWrapperElementOffset().x + newOffset.x),
          (- this.getWrapperElementOffset().y + newOffset.y)
        );
      });
  }

  /**
   * Handles zoom events to make the jointJS paper larger or smaller.
   */
  private handlePaperZoom(): void {
    this.workflowActionService.getJointGraphWrapper().getWorkflowEditorZoomStream().subscribe(newRatio => {
      this.getJointPaper().scale(newRatio, newRatio);
    });
  }

  /**
   * Handles zoom events when user slides the mouse wheel.
   *
   * The first filter will removes all the mousewheel events that are undefined
   * The second filter will remove all the mousewheel events that are
   *  from different components
   *
   * From the mousewheel event:
   *  1. when delta Y is negative, the wheel is scrolling down, so
   *      the jointJS paper will zoom in.
   *  2. when delta Y is positive, the wheel is scrolling up, so the
   *      jointJS paper will zoom out.
   */
  private handlePaperMouseZoom(): void {
    Observable.fromEvent<WheelEvent>(document, 'mousewheel')
      .filter(event => event !== undefined)
      .filter(event => this.elementRef.nativeElement.contains(event.target))
      .forEach(event => {
        if (event.deltaY < 0) {
          // if zoom ratio already at minimum, do not zoom out.
          if (this.workflowActionService.getJointGraphWrapper().isZoomRatioMin()) {
            return;
          }
          this.workflowActionService.getJointGraphWrapper()
            .setZoomProperty(this.workflowActionService.getJointGraphWrapper().getZoomRatio() - JointGraphWrapper.ZOOM_MOUSEWHEEL_DIFF);
        } else {
          // if zoom ratio already at maximum, do not zoom in.
          if (this.workflowActionService.getJointGraphWrapper().isZoomRatioMax()) {
            return;
          }
          this.workflowActionService.getJointGraphWrapper()
            .setZoomProperty(this.workflowActionService.getJointGraphWrapper().getZoomRatio() + JointGraphWrapper.ZOOM_MOUSEWHEEL_DIFF);
        }
      });
  }

  /**
   * This method handles user mouse drag events to pan JointJS paper.
   *
   * This method will listen to 3 events to implement the pan feature
   *   1. pointerdown event in the JointJS paper to start panning
   *   2. mousemove event on the document to change the offset of the paper
   *   3. pointerup event in the JointJS paper to stop panning
   */
  private handlePaperPan(): void {

    // pointer down event to start the panning, this will record the original paper offset
    Observable.fromEvent<JointPointerDownEvent>(this.getJointPaper(), 'blank:pointerdown')
      .subscribe(
        coordinate => {
          this.mouseDown = {x : coordinate[1], y: coordinate[2]};
          this.ifMouseDown = true;
        }
      );

    /* mousemove event to move paper, this will calculate the new coordinate based on the
     *  starting coordinate, the mousemove offset, and the current zoom ratio.
     *  To move the paper based on the new coordinate, this will translate the paper by calling
     *  the JointJS method .translate() to move paper's offset.
     */

    Observable.fromEvent<MouseEvent>(document, 'mousemove')
        .filter(() => this.ifMouseDown === true)
        .filter(() => this.mouseDown !== undefined)
        .forEach( coordinate => {

          if (this.mouseDown === undefined) {
            throw new Error('Error: Mouse down is undefined after the filter');
          }

          // calculate the pan offset between user click on the mouse and then release the mouse, including zooming value.
          this.panOffset = {
            x : coordinate.x - this.mouseDown.x * this.workflowActionService.getJointGraphWrapper().getZoomRatio(),
            y : coordinate.y - this.mouseDown.y * this.workflowActionService.getJointGraphWrapper().getZoomRatio()
          };
          // do paper movement.
          this.getJointPaper().translate(
            (- this.getWrapperElementOffset().x + this.panOffset.x),
            (- this.getWrapperElementOffset().y + this.panOffset.y)
          );
          // pass offset to the joint graph wrapper to make operator be at the right location during drag-and-drop.
          this.workflowActionService.getJointGraphWrapper().setPanningOffset(this.panOffset);
        });

    // This observable captures the drop event to stop the panning
    Observable.fromEvent<JointPaperEvent>(this.getJointPaper(), 'blank:pointerup')
      .subscribe(() => this.ifMouseDown = false);
  }

  /**
   * This is the handler for window resize event
   * When the window is resized, trigger an event to set papaer offset and dimension
   *  and limit the event to at most one every 30ms.
   *
   * When user open the result panel and resize, the paper will resize to the size relative
   *  to the result panel, therefore we also need to listen to the event from opening
   *  and closing of the result panel.
   */
  private handleWindowResize(): void {
    // when the window is resized (limit to at most one event every 30ms).
    Observable.merge(
      Observable.fromEvent(window, 'resize').auditTime(30),
      this.resultPanelToggleService.getToggleChangeStream().auditTime(30)
      ).subscribe(
      () => {
        // reset the origin cooredinates
        this.setJointPaperOriginOffset();
        // resize the JointJS paper dimensions
        this.setJointPaperDimensions();
      }
    );

  }

  private handleCellHighlight(): void {
    this.handleHighlightMouseInput();
    this.handleOperatorHightlightEvent();
  }


  /**
   * Handles user mouse down events to trigger logically highlight and unhighlight an operator
   */
  private handleHighlightMouseInput(): void {
    // on user mouse clicks a operator cell, highlight that operator
    Observable.fromEvent<JointPaperEvent>(this.getJointPaper(), 'cell:pointerdown')
      .map(value => value[0])
      .filter(cellView => cellView.model.isElement())
      .subscribe(cellView => this.workflowActionService.getJointGraphWrapper().highlightOperator(cellView.model.id.toString()));

    /**
     * One possible way to unhighlight an operator when user clicks on the blank area,
     *  and bind `blank:pointerdown` event to unhighlight the operator.
     * However, in real life, randomly clicking the blank area happens a lot,
     *  and users are forced to click the operator again to highlight it,
     *  which would make the UI not user-friendly
     */
  }

  private handleOperatorHightlightEvent(): void {
    // handle logical operator highlight / unhighlight events to let JointJS
    //  use our own custom highlighter
    const highlightOptions = {
      name: 'stroke',
      options: {
        attrs: {
          'stroke-width': 1,
          stroke: '#afafaf'
        }
      }
    };

    this.workflowActionService.getJointGraphWrapper().getJointCellHighlightStream()
      .subscribe(value => this.getJointPaper().findViewByModel(value.operatorID).highlight(
        'rect', { highlighter: highlightOptions }
      ));

    this.workflowActionService.getJointGraphWrapper().getJointCellUnhighlightStream()
      .subscribe(value => this.getJointPaper().findViewByModel(value.operatorID).unhighlight(
        'rect', { highlighter: highlightOptions }
      ));
  }

  private handleOperatorSuggestionHighlightEvent(): void {
    const highlightOptions = {
      name: 'stroke',
      options: {
        attrs: {
          'stroke-width': 5,
          stroke: '#551A8B70'
        }
      }
    };

    this.dragDropService.getOperatorSuggestionHighlightStream()
      .do(value => console.log(`getOperatorSuggestion hihglith stream call with id = ${value}`))
      .subscribe( value => this.getJointPaper().findViewByModel(value).highlight('rect',
        { highlighter: highlightOptions}
      ));

    this.dragDropService.getOperatorSuggestionUnhighlightStream()
      .subscribe(value => this.getJointPaper().findViewByModel(value).unhighlight('rect',
        { highlighter: highlightOptions}
      ));
  }


  /**
   * Modifies the JointJS paper origin coordinates
   *  by shifting it to the left top (minus the x and y offset of the wrapper element)
   * So that elements in JointJS paper have the same coordinates as the actual document.
   *  and we don't have to convert between JointJS coordinates and actual coordinates.
   *
   * panOffset is added to this translation to consider the situation that the paper
   *  has been panned by the user previously.
   *
   * Note: attribute `origin` and function `setOrigin` are deprecated and won't work
   *  function `translate` does the same thing
   */
  private setJointPaperOriginOffset(): void {
    const elementOffset = this.getWrapperElementOffset();
    this.getJointPaper().translate(-elementOffset.x + this.panOffset.x, -elementOffset.y + this.panOffset.y);
  }

  /**
   * Sets the size of the JointJS paper to be the exact size of its wrapper element.
   */
  private setJointPaperDimensions(): void {
    const elementSize = this.getWrapperElementSize();
    this.getJointPaper().setDimensions(elementSize.width, elementSize.height);
  }


  /**
   * Handles the event where the Delete button is clicked for an Operator,
   *  and call workflowAction to delete the corresponding operator.
   *
   * JointJS doesn't have delete button built-in with an operator element,
   *  the delete button is Texera's own customized element.
   * Therefore JointJS doesn't come with default handler for delete an operator,
   *  we need to handle the callback event `element:delete`.
   * The name of this callback event is registered in `JointUIService.getCustomOperatorStyleAttrs`
   */
  private handleViewDeleteOperator(): void {
    // bind the delete button event to call the delete operator function in joint model action
    Observable
      .fromEvent<JointPaperEvent>(this.getJointPaper(), 'element:delete')
      .map(value => value[0])
      .subscribe(
        elementView => {
          this.workflowActionService.deleteOperator(elementView.model.id.toString());
        }
      );
  }

  /**
   * if the operator is valid , the border of the box will be default
   */
  private handleOperatorValidation(): void {

    this.validationWorkflowService.getOperatorValidationStream()
      .subscribe(value =>
        this.jointUIService.changeOperatorColor(this.getJointPaper(), value.operatorID, value.status));
  }
  /**
   * Gets the width and height of the parent wrapper element
   */
  private getWrapperElementSize(): { width: number, height: number } {
    const width = $('#' + this.WORKFLOW_EDITOR_JOINTJS_WRAPPER_ID).width();
    const height = $('#' + this.WORKFLOW_EDITOR_JOINTJS_WRAPPER_ID).height();

    if (width === undefined || height === undefined) {
      throw new Error('fail to get Workflow Editor wrapper element size');
    }

    return { width, height };
  }

  /**
   * Gets the document offset coordinates of the wrapper element's top-left corner.
   */
  private getWrapperElementOffset(): { x: number, y: number } {
    const offset = $('#' + this.WORKFLOW_EDITOR_JOINTJS_WRAPPER_ID).offset();
    if (offset === undefined) {
      throw new Error('fail to get Workflow Editor wrapper element offset');
    }
    return { x: offset.left, y: offset.top };
  }


  /**
   * Gets our customize options for the JointJS Paper object, which is the JointJS view object responsible for
   *  rendering the workflow cells and handle UI events.
   * JointJS documentation about paper: https://resources.jointjs.com/docs/jointjs/v2.0/joint.html#dia.Paper
   */
  private getJointPaperOptions(): joint.dia.Paper.Options {

    const jointPaperOptions: joint.dia.Paper.Options = {
      // enable jointjs feature that automatically snaps a link to the closest port with a radius of 30px
      snapLinks: { radius: 40 },
      // disable jointjs default action that can make a link not connect to an operator
      linkPinning: false,
      // provide a validation to determine if two ports could be connected (only output connect to input is allowed)
      validateConnection: this.validateOperatorConnection,
      // provide a validation to determine if the port where link starts from is an out port
      validateMagnet: this.validateOperatorMagnet,
      // marks all the available magnets or elements when a link is dragged
      markAvailable: true,
      // disable jointjs default action of adding vertexes to the link
      interactive: { vertexAdd: false },
      // set a default link element used by jointjs when user creates a link on UI
      defaultLink: JointUIService.getDefaultLinkCell(),
      // disable jointjs default action that stops propagate click events on jointjs paper
      preventDefaultBlankAction: false,
      // disable jointjs default action that prevents normal right click menu showing up on jointjs paper
      preventContextMenu: false,
      // draw dots in the background of the paper
      drawGrid: {name: 'fixedDot', args: {color: 'black', scaleFactor: 8, thickness: 1.2 } },
      // set grid size
      gridSize: 2,
    };

    return jointPaperOptions;
  }

  /**
  * This function is provided to JointJS to disable some invalid connections on the UI.
  * If the connection is invalid, users are not able to connect the links on the UI.
  *
  * https://resources.jointjs.com/docs/jointjs/v2.0/joint.html#dia.Paper.prototype.options.validateConnection
  *
  * @param sourceView
  * @param sourceMagnet
  * @param targetView
  * @param targetMagnet
  */
  private validateOperatorConnection(sourceView: joint.dia.CellView, sourceMagnet: SVGElement,
    targetView: joint.dia.CellView, targetMagnet: SVGElement): boolean {
    // user cannot draw connection starting from the input port (left side)
    if (sourceMagnet && sourceMagnet.getAttribute('port-group') === 'in') { return false; }

    // user cannot connect to the output port (right side)
    if (targetMagnet && targetMagnet.getAttribute('port-group') === 'out') { return false; }

    // if port is already connected, do not allow another connection, each port should only contain at most 1 link
    const checkConnectedLinksToTarget = this.workflowActionService.getTexeraGraph().getAllLinks().filter(
      link => link.target.operatorID === targetView.model.id && targetMagnet.getAttribute('port') === link.target.portID
    );

    if (checkConnectedLinksToTarget.length > 0) { return false; }

    // cannot connect to itself
    return sourceView.id !== targetView.id;
  }


  /**
  * This function is provided to JointJS to disallow links starting from an in port.
  *
  * https://resources.jointjs.com/docs/jointjs/v2.0/joint.html#dia.Paper.prototype.options.validateMagnet
  *
  * @param cellView
  * @param magnet
  */
  private validateOperatorMagnet(cellView: joint.dia.CellView, magnet: SVGElement): boolean {
    if (magnet && magnet.getAttribute('port-group') === 'out') {
      return true;
    }
    return false;
  }
}




<|MERGE_RESOLUTION|>--- conflicted
+++ resolved
@@ -57,12 +57,9 @@
   constructor(
     private workflowActionService: WorkflowActionService,
     private dragDropService: DragDropService,
-<<<<<<< HEAD
     private resultPanelToggleService: ResultPanelToggleService,
-=======
     private validationWorkflowService: ValidationWorkflowService,
     private jointUIService: JointUIService,
->>>>>>> e8d4038f
     private elementRef: ElementRef
   ) {
 
@@ -106,10 +103,6 @@
 
     this.setJointPaperOriginOffset();
     this.setJointPaperDimensions();
-
-    // console.log(this.getJointPaper().translate());
-    // this.getJointPaper().translate(0, 0);
-    // this.workflowActionService.getJointGraphWrapper().setPanningOffset(this.panOffset);
   }
 
   /**
@@ -311,7 +304,6 @@
     };
 
     this.dragDropService.getOperatorSuggestionHighlightStream()
-      .do(value => console.log(`getOperatorSuggestion hihglith stream call with id = ${value}`))
       .subscribe( value => this.getJointPaper().findViewByModel(value).highlight('rect',
         { highlighter: highlightOptions}
       ));
