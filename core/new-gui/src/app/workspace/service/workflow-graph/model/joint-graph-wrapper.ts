--- conflicted
+++ resolved
@@ -23,16 +23,11 @@
  */
 export class JointGraphWrapper {
 
-<<<<<<< HEAD
-  private currentHighlightedOperator: string | undefined;
-  private jointCellHighlightStream = new Subject<operatorIDType>();
-=======
   // the current highlighted operator ID
   private currentHighlightedOperator: string | undefined;
   // event stream of highlighting an operator
   private jointCellHighlightStream = new Subject<operatorIDType>();
     // event stream of un-highlighting an operator
->>>>>>> cbc18b06
   private jointCellUnhighlightStream = new Subject<operatorIDType>();
 
   /**
@@ -122,40 +117,6 @@
     return this.jointCellUnhighlightStream.asObservable();
   }
 
-  public getCurrentHighlightedOpeartorID(): string | undefined {
-    return this.currentHighlightedOperator;
-  }
-
-  public highlightOperator(operatorID: string): void {
-    // try to get the operator using operator ID
-    if (! this.jointGraph.getCell(operatorID)) {
-      throw new Error(`opeartor with ID ${operatorID} doesn't exist`);
-    }
-    // if there's an existing highlighted cell, unhighlight it first
-    if (this.currentHighlightedOperator && this.currentHighlightedOperator !== operatorID) {
-      this.unhighlightCurrent();
-    }
-    this.currentHighlightedOperator = operatorID;
-    this.jointCellHighlightStream.next({ operatorID });
-  }
-
-  public unhighlightCurrent(): void {
-    if (!this.currentHighlightedOperator) {
-      return;
-    }
-    const unhighlightedOperatorID = this.currentHighlightedOperator;
-    this.currentHighlightedOperator = undefined;
-    this.jointCellUnhighlightStream.next({ operatorID: unhighlightedOperatorID });
-  }
-
-  public getJointCellHighlightStream(): Observable<operatorIDType> {
-    return this.jointCellHighlightStream.asObservable();
-  }
-
-  public getJointCellUnhighlightStream(): Observable<operatorIDType> {
-    return this.jointCellUnhighlightStream.asObservable();
-  }
-
   /**
    * Returns an Observable stream capturing the operator cell delete event in JointJS graph.
    */
