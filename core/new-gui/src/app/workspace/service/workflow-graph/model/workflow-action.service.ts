--- conflicted
+++ resolved
@@ -24,25 +24,10 @@
 @Injectable()
 export class WorkflowActionService {
 
-<<<<<<< HEAD
-  private texeraGraph: WorkflowGraph = new WorkflowGraph();
-
-  private addOperatorActionSubject: Subject<{ operator: OperatorPredicate, point: Point }> = new Subject();
-
-  private deleteOperatorActionSubject: Subject<{ operatorID: string }> = new Subject();
-
-  private changeOperatorPropertyActionSubject: Subject<{ operatorID: string, operatorProperty: Object }> = new Subject();
-
-  private addLinkActionSubject: Subject<{ link: OperatorLink }> = new Subject();
-
-  private deleteLinkActionSubject: Subject<{ linkID: string }> = new Subject();
-=======
   private readonly texeraGraph: WorkflowGraph;
   private readonly jointGraph: joint.dia.Graph;
   private readonly jointGraphWrapper: JointGraphWrapper;
   private readonly syncTexeraModel: SyncTexeraModel;
->>>>>>> db831d90
-
 
   constructor(
   ) {
@@ -112,21 +97,6 @@
     // JointJS operator delete event will propagate and trigger Texera operator delete
   }
 
-  public changeOperatorProperty(operatorID: string, operatorProperty: Object): void {
-    if (!this.texeraGraph.hasOperator(operatorID)) {
-      throw new Error(`operator with ID ${operatorID} doesn't exist`);
-    }
-
-    this.changeOperatorPropertyActionSubject.next({ operatorID, operatorProperty });
-  }
-
-  /**
-   * Gets the event stream of the actions to change the property of an operator
-   */
-  _onChangeOperatorPropertyAction(): Observable<{ operatorID: string, operatorProperty: Object }> {
-    return this.changeOperatorPropertyActionSubject.asObservable();
-  }
-
   /**
    * Adds a link to the workflow graph
    * Throws an Error if the link ID or the link with same source and target already exists.
