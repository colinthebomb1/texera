<<<<<<< HEAD
<router-outlet></router-outlet>
=======
<texera-product-tour></texera-product-tour>
<texera-workspace></texera-workspace>
>>>>>>> master<|MERGE_RESOLUTION|>--- conflicted
+++ resolved
@@ -1,6 +1,5 @@
-<<<<<<< HEAD
 <router-outlet></router-outlet>
-=======
+<!--to avoid the conflict of two hame page in the app-routing.modules
+    I delete the texera-workspace tag-->
 <texera-product-tour></texera-product-tour>
-<texera-workspace></texera-workspace>
->>>>>>> master+
