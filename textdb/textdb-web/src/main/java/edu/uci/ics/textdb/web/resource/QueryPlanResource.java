package edu.uci.ics.textdb.web.resource;

import com.fasterxml.jackson.databind.ObjectMapper;
import edu.uci.ics.textdb.web.request.QueryPlanRequest;
import edu.uci.ics.textdb.web.response.SampleResponse;

import javax.ws.rs.Consumes;
import javax.ws.rs.POST;
import javax.ws.rs.Path;
import javax.ws.rs.Produces;
import javax.ws.rs.core.MediaType;
import javax.ws.rs.core.Response;

/**
 * This class will be the resource class for accepting a query plan edu.uci.ics.textdb.web.request and executing the
 * query plan to get the query response
 * Created by kishorenarendran on 10/17/16.
 */
@Path("/queryplan")
@Produces(MediaType.APPLICATION_JSON)
@Consumes(MediaType.APPLICATION_JSON)
public class QueryPlanResource {

    /**
     * This is the edu.uci.ics.textdb.web.request handler for the execution of a Query Plan.
     * @param queryPlanRequest - An object that models the query plan edu.uci.ics.textdb.web.request that will be POSTed
     * @return - Generic response object for now, which wjust verifies the creation of operator properties' hashmap
     * @throws Exception
     */
    @POST
    @Path("/execute")
    public Response executeQueryPlan(QueryPlanRequest queryPlanRequest) throws Exception {
        // Aggregating all the operator properties, and creating a logical plan object
        boolean aggregatePropertiesFlag = queryPlanRequest.aggregateOperatorProperties();
        boolean createLogicalPlanFlag = queryPlanRequest.createLogicalPlan();

        ObjectMapper objectMapper = new ObjectMapper();
        if(aggregatePropertiesFlag && createLogicalPlanFlag) {
<<<<<<< HEAD
            // generate the physical plan
            Plan plan = queryPlanRequest.getLogicalPlan().buildQueryPlan();
            
            // if the sink is TupleStreamSink, send the response back to front-end
            if (plan.getRoot() instanceof TupleStreamSink) {
                TupleStreamSink sink = (TupleStreamSink) plan.getRoot();
                
                // get all the results and send them to front-end
                // returning all the results at once is a **temporary** solution
                // TODO: in the future, request some number of results at a time
                sink.open();
                List<ITuple> results = sink.collectAllTuples();
                sink.close();
                
                SampleResponse sampleResponse = new SampleResponse(0, Utils.getTupleListJSON(results).toString());
                return Response.status(200)
                        .entity(objectMapper.writeValueAsString(sampleResponse))
                        .build();
                
            } else {
                // if the sink is not TupleStreamSink, execute the plan directly
                Engine.getEngine().evaluate(plan);    
                SampleResponse sampleResponse = new SampleResponse(0, "Plan Successfully Executed");
                return Response.status(200)
                        .entity(objectMapper.writeValueAsString(sampleResponse))
                        .build();
            }  
=======
            // Temporary sample response when the operator properties aggregation works correctly
            SampleResponse sampleResponse = new SampleResponse(0, "Successful");
            return Response.status(200)
                    .entity(objectMapper.writeValueAsString(sampleResponse))
                    .header("Access-Control-Allow-Origin", "*")
                    .header("Access-Control-Allow-Methods", "OPTIONS,GET,PUT,POST,DELETE,HEAD")
                    .header("Access-Control-Allow-Headers", "X-Requested-With,Content-Type,Accept,Origin")
                    .header("Access-Control-Max-Age", "1728000")
                    .build();
>>>>>>> bfc22f3c
        }
        else {
            // Temporary sample response when the operator properties aggregation does not function
            SampleResponse sampleResponse = new SampleResponse(1, "Unsuccessful");
            return Response.status(400)
                    .entity(objectMapper.writeValueAsString(sampleResponse))
                    .header("Access-Control-Allow-Origin", "*")
                    .header("Access-Control-Allow-Methods", "OPTIONS,GET,PUT,POST,DELETE,HEAD")
                    .header("Access-Control-Allow-Headers", "X-Requested-With,Content-Type,Accept,Origin")
                    .header("Access-Control-Max-Age", "1728000")
                    .build();
        }
    }
}<|MERGE_RESOLUTION|>--- conflicted
+++ resolved
@@ -36,7 +36,6 @@
 
         ObjectMapper objectMapper = new ObjectMapper();
         if(aggregatePropertiesFlag && createLogicalPlanFlag) {
-<<<<<<< HEAD
             // generate the physical plan
             Plan plan = queryPlanRequest.getLogicalPlan().buildQueryPlan();
             
@@ -63,18 +62,7 @@
                 return Response.status(200)
                         .entity(objectMapper.writeValueAsString(sampleResponse))
                         .build();
-            }  
-=======
-            // Temporary sample response when the operator properties aggregation works correctly
-            SampleResponse sampleResponse = new SampleResponse(0, "Successful");
-            return Response.status(200)
-                    .entity(objectMapper.writeValueAsString(sampleResponse))
-                    .header("Access-Control-Allow-Origin", "*")
-                    .header("Access-Control-Allow-Methods", "OPTIONS,GET,PUT,POST,DELETE,HEAD")
-                    .header("Access-Control-Allow-Headers", "X-Requested-With,Content-Type,Accept,Origin")
-                    .header("Access-Control-Max-Age", "1728000")
-                    .build();
->>>>>>> bfc22f3c
+            }
         }
         else {
             // Temporary sample response when the operator properties aggregation does not function
