package edu.uci.ics.textdb.storage;

import java.util.List;

import edu.uci.ics.textdb.api.common.Attribute;
import edu.uci.ics.textdb.api.storage.IDataStore;

public class LuceneDataStore implements IDataStore{
    private String dataDirectory;
    private int numDocuments;
    private List<Attribute> schema;
    
    public LuceneDataStore(String dataDirectory, List<Attribute> schema){
        this.dataDirectory = dataDirectory;
        this.schema = schema;
    }
    
<<<<<<< HEAD
    
    public void clearData() throws StorageException{
        IndexWriter indexWriter = null;
        try {
            Directory directory = FSDirectory.open(Paths
                    .get(indexDir));
            Analyzer analyzer = new StandardAnalyzer();
            IndexWriterConfig conf = new IndexWriterConfig(analyzer);
            indexWriter = new IndexWriter(directory, conf);
            indexWriter.deleteAll();
        } catch (Exception e) {
            e.printStackTrace();
            throw new StorageException(e.getMessage(), e);
        } finally {
            if (indexWriter != null) {
                try {
                    indexWriter.close();
                } catch (IOException e) {
                    e.printStackTrace();
                    throw new StorageException(e.getMessage(), e);
                }
            }
        }
        
    }
    
    
    public void storeData(List<Attribute> schema, List<ITuple> tuples) throws StorageException {
        IndexWriter indexWriter = null;
        try {
            Directory directory = FSDirectory.open(Paths
                    .get(indexDir));
            Analyzer analyzer = new StandardAnalyzer();
            IndexWriterConfig conf = new IndexWriterConfig(analyzer);
            indexWriter = new IndexWriter(directory, conf);
            
            for (ITuple sampleTuple : tuples) {

                Document document = getDocument(schema, sampleTuple);
                indexWriter.addDocument(document);
            }

        } catch (IOException e) {
            e.printStackTrace();
            throw new StorageException(e.getMessage(), e);
        } finally {
            if (indexWriter != null) {
                try {
                    indexWriter.close();
                } catch (IOException e) {
                    e.printStackTrace();
                    throw new StorageException(e.getMessage(), e);
                }
            }
        }
=======
    public void incrementNumDocuments(int incrementBy) {
        numDocuments += incrementBy;
    }
    
    public int getNumDocuments() {
        return numDocuments;
>>>>>>> 77d84739
    }
    
    public String getDataDirectory() {
        return dataDirectory;
    }
    
    public List<Attribute> getSchema() {
        return schema;
    }
    
}
<|MERGE_RESOLUTION|>--- conflicted
+++ resolved
@@ -1,92 +1,38 @@
-package edu.uci.ics.textdb.storage;
-
-import java.util.List;
-
-import edu.uci.ics.textdb.api.common.Attribute;
-import edu.uci.ics.textdb.api.storage.IDataStore;
-
-public class LuceneDataStore implements IDataStore{
-    private String dataDirectory;
-    private int numDocuments;
-    private List<Attribute> schema;
-    
-    public LuceneDataStore(String dataDirectory, List<Attribute> schema){
-        this.dataDirectory = dataDirectory;
-        this.schema = schema;
-    }
-    
-<<<<<<< HEAD
-    
-    public void clearData() throws StorageException{
-        IndexWriter indexWriter = null;
-        try {
-            Directory directory = FSDirectory.open(Paths
-                    .get(indexDir));
-            Analyzer analyzer = new StandardAnalyzer();
-            IndexWriterConfig conf = new IndexWriterConfig(analyzer);
-            indexWriter = new IndexWriter(directory, conf);
-            indexWriter.deleteAll();
-        } catch (Exception e) {
-            e.printStackTrace();
-            throw new StorageException(e.getMessage(), e);
-        } finally {
-            if (indexWriter != null) {
-                try {
-                    indexWriter.close();
-                } catch (IOException e) {
-                    e.printStackTrace();
-                    throw new StorageException(e.getMessage(), e);
-                }
-            }
-        }
-        
-    }
-    
-    
-    public void storeData(List<Attribute> schema, List<ITuple> tuples) throws StorageException {
-        IndexWriter indexWriter = null;
-        try {
-            Directory directory = FSDirectory.open(Paths
-                    .get(indexDir));
-            Analyzer analyzer = new StandardAnalyzer();
-            IndexWriterConfig conf = new IndexWriterConfig(analyzer);
-            indexWriter = new IndexWriter(directory, conf);
-            
-            for (ITuple sampleTuple : tuples) {
-
-                Document document = getDocument(schema, sampleTuple);
-                indexWriter.addDocument(document);
-            }
-
-        } catch (IOException e) {
-            e.printStackTrace();
-            throw new StorageException(e.getMessage(), e);
-        } finally {
-            if (indexWriter != null) {
-                try {
-                    indexWriter.close();
-                } catch (IOException e) {
-                    e.printStackTrace();
-                    throw new StorageException(e.getMessage(), e);
-                }
-            }
-        }
-=======
-    public void incrementNumDocuments(int incrementBy) {
-        numDocuments += incrementBy;
-    }
-    
-    public int getNumDocuments() {
-        return numDocuments;
->>>>>>> 77d84739
-    }
-    
-    public String getDataDirectory() {
-        return dataDirectory;
-    }
-    
-    public List<Attribute> getSchema() {
-        return schema;
-    }
-    
-}
+package edu.uci.ics.textdb.storage;
+
+import java.util.List;
+
+import edu.uci.ics.textdb.api.common.Attribute;
+import edu.uci.ics.textdb.api.storage.IDataStore;
+
+public class LuceneDataStore implements IDataStore {
+    private String dataDirectory;
+    private int numDocuments;
+    private List<Attribute> schema;
+
+    public LuceneDataStore(String dataDirectory, List<Attribute> schema) {
+        this.dataDirectory = dataDirectory;
+        this.schema = schema;
+    }
+
+    @Override
+    public void incrementNumDocuments(int incrementBy) {
+        numDocuments += incrementBy;
+    }
+
+    @Override
+    public int getNumDocuments() {
+        return numDocuments;
+    }
+
+    @Override
+    public String getDataDirectory() {
+        return dataDirectory;
+    }
+
+    @Override
+    public List<Attribute> getSchema() {
+        return schema;
+    }
+
+}