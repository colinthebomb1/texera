package edu.uci.ics.textdb.exp.regexmatcher;

import java.util.*;
import java.util.regex.Matcher;
import java.util.regex.Pattern;

import edu.uci.ics.textdb.api.constants.ErrorMessages;
import edu.uci.ics.textdb.api.exception.DataFlowException;
import edu.uci.ics.textdb.api.exception.TextDBException;
import edu.uci.ics.textdb.api.field.ListField;
import edu.uci.ics.textdb.api.schema.Attribute;
import edu.uci.ics.textdb.api.schema.AttributeType;
import edu.uci.ics.textdb.api.schema.Schema;
import edu.uci.ics.textdb.api.span.Span;
import edu.uci.ics.textdb.api.tuple.Tuple;
import edu.uci.ics.textdb.api.utils.Utils;
import edu.uci.ics.textdb.exp.common.AbstractSingleInputOperator;
import edu.uci.ics.textdb.exp.regexmatcher.label.LabeledRegexProcessor;
import edu.uci.ics.textdb.exp.utils.DataflowUtils;

/**
 * Created by chenli on 3/25/16.
 * 
 * @author Shuying Lai (laisycs)
 * @author Zuozhi Wang (zuozhiw)
 */
public class RegexMatcher extends AbstractSingleInputOperator {
    
    public enum RegexType {
        NO_LABELS, LABELED_WITHOUT_QUALIFIER, LABELED_WITH_QUALIFIERS
    }
    
    /*
     * Regex pattern for determining if the regex has labels.
     * Match "<" in the beginning, and ">" in the end.
     * Between the brackets "<>", there are one or more number of characters,
     *   but cannot be "<" or ">", or the "\" escape character.
     *   
     * For example: 
     *   "<drug1>": is a label
     *   "<drug\>1": is not a label because the closing bracket is escaped.
     *   "<a <drug> b>" : only the inner <drug> is treated as a label
     * 
     * TODO:
     * this regex can't handle escape inside a bracket pair:
     * <a\>b>: the semantic of this regex is, the label itself can be "a>b"
     */
    public static final String CHECK_REGEX_LABEL = "<[^<>\\\\]*>";
<<<<<<< HEAD
    public static final String CHECK_REGEX_QUALIFIER = "[^a-zA-Z0-9<> ]";
    
    private Set<String> labelList;
    private String cleanedRegex;
    private LabeledRegexFilter labeledRegexFilter;
=======
    
    /*
     * Regex pattern for determining if the regex has qualifiers.
     * 
     * TODO:
     * this regex doesn't handle qualifiers correct.
     * It only allows alphabets, digits, and backets.
     * But some characters like "_", "-", "=" doesn't have special meaning
     *   and shouldn't be treated as qualifiers.
     */
    public static final String CHECK_REGEX_QUALIFIER = "[^a-zA-Z0-9<> ]";
>>>>>>> b49df4ee
    
    
    private final RegexPredicate predicate;
    private RegexType regexType;
    
    private Schema inputSchema;
    
    private Pattern regexPattern;
    LabeledRegexProcessor labeledRegexProcessor;

    public RegexMatcher(RegexPredicate predicate) {
        this.predicate = predicate;
    }
    
    @Override
    protected void setUp() throws DataFlowException {
        inputSchema = inputOperator.getOutputSchema();
        outputSchema = inputSchema;
        
        if (this.inputSchema.containsField(predicate.getSpanListName())) {
            throw new DataFlowException(ErrorMessages.DUPLICATE_ATTRIBUTE(predicate.getSpanListName(), inputSchema));
        }
        outputSchema = Utils.addAttributeToSchema(inputSchema, 
                new Attribute(predicate.getSpanListName(), AttributeType.LIST));

        findRegexType();
        // Check if labeled or unlabeled
<<<<<<< HEAD
        if(this.regexType == RegexType.NO_LABELS) {
            // No labels in regex, compile regex only one time
            regexPattern = Pattern.compile(predicate.getRegex());
        } else if (this.regexType == RegexType.LABELED_WITHOUT_QUALIFIER) {
            labeledRegexFilter = new LabeledRegexFilter(cleanedRegex);
=======
        if (this.regexType == RegexType.NO_LABELS) {
            regexPattern = predicate.isIgnoreCase() ? 
                    Pattern.compile(predicate.getRegex(), Pattern.CASE_INSENSITIVE)
                    : Pattern.compile(predicate.getRegex());
        } else {
            labeledRegexProcessor = new LabeledRegexProcessor(predicate);
        }
    }
    
    /*
     * Determines the type of the regex: no_label / labeled_with_qualifier / labeled_without_qualifier
     */
    private void findRegexType() {
        Matcher labelMatcher = Pattern.compile(CHECK_REGEX_LABEL).matcher(predicate.getRegex());
        if (! labelMatcher.find()) {
            regexType = RegexType.NO_LABELS;
            return;
        }
        Matcher qualifierMatcher = Pattern.compile(CHECK_REGEX_QUALIFIER).matcher(predicate.getRegex());
        if (qualifierMatcher.find()) {
            regexType = RegexType.LABELED_WITH_QUALIFIERS;
        } else {
            regexType = RegexType.LABELED_WITHOUT_QUALIFIER;
>>>>>>> b49df4ee
        }
    }
    
    @Override
    protected Tuple computeNextMatchingTuple() throws TextDBException {
        Tuple inputTuple = null;
        Tuple resultTuple = null;
        
        while ((inputTuple = inputOperator.getNextTuple()) != null) {
            inputTuple = DataflowUtils.getSpanTuple(inputTuple.getFields(), new ArrayList<Span>(), outputSchema);         
            resultTuple = processOneInputTuple(inputTuple);
            if (resultTuple != null) {
                break;
            }
        }
        
        return resultTuple;
    }

    /**
     * This function returns a list of spans in the given tuple that match the
     * regex For example, given tuple ("george watson", "graduate student", 23,
     * "(949)888-8888") and regex "g[^\s]*", this function will return
     * [Span(name, 0, 6, "g[^\s]*", "george watson"), Span(position, 0, 8,
     * "g[^\s]*", "graduate student")]
     * 
     * @param inputTuple
     *            document in which search is performed
     * @return a list of spans describing the occurrence of a matching sequence
     *         in the document
     * @throws DataFlowException
     */
    @Override
    public Tuple processOneInputTuple(Tuple inputTuple) throws DataFlowException {
        if (inputTuple == null) {
            return null;
        }
        
<<<<<<< HEAD
        if (this.regexType == RegexType.LABELED_WITHOUT_QUALIFIER) {
            return labeledRegexFilter.processTuple(inputTuple, predicate);
        } else if (this.regexType != RegexType.NO_LABELS) {
            Map<String, Set<String>> labelAttrValueList = fetchLabelValues(inputTuple);
            String regexWithVal = rewriteRegexWithLabelValues(labelAttrValueList);
            regexPattern = Pattern.compile(regexWithVal);
            return processRegex(inputTuple);
        } else {
            return processRegex(inputTuple);
        }
=======

        List<Span> matchingResults;
        if (this.regexType != RegexType.NO_LABELS) {
            matchingResults = labeledRegexProcessor.computeMatchingResults(inputTuple);
        } else {
            matchingResults = computeMatchingResultsWithPattern(inputTuple, predicate, regexPattern);
        }
        
        if (matchingResults.isEmpty()) {
            return null;
        }
        
        ListField<Span> spanListField = inputTuple.getField(predicate.getSpanListName());
        List<Span> spanList = spanListField.getValue();
        spanList.addAll(matchingResults);
        
        return inputTuple;
>>>>>>> b49df4ee
    }

    public static List<Span> computeMatchingResultsWithPattern(Tuple inputTuple, RegexPredicate predicate, Pattern pattern) {
        List<Span> matchingResults = new ArrayList<>();

        for (String attributeName : predicate.getAttributeNames()) {
            AttributeType attributeType = inputTuple.getSchema().getAttribute(attributeName).getAttributeType();
            String fieldValue = inputTuple.getField(attributeName).getValue().toString();

            // types other than TEXT and STRING: throw Exception for now
            if (attributeType != AttributeType.STRING && attributeType != AttributeType.TEXT) {
                throw new DataFlowException("KeywordMatcher: Fields other than STRING and TEXT are not supported yet");
            }
            
            Matcher javaMatcher = pattern.matcher(fieldValue);
            while (javaMatcher.find()) {
                int start = javaMatcher.start();
                int end = javaMatcher.end();
                matchingResults.add(
                        new Span(attributeName, start, end, predicate.getRegex(), fieldValue.substring(start, end)));
            }
        }
        
        return matchingResults;
    }
<<<<<<< HEAD


    /**
     * Pre-process the input regex
     * 1. determine the type of the regex: no_label / labeled_with_qualifier / labeled_without_qualifier
     * 2. if it's labeled, extract the label and put them to labelList
     * 3. if it's labeled, cleans the labels and put the final regex in cleanedRegex
     */
    private void preprocessRegex() {
        Matcher labelMatcher = Pattern.compile(CHECK_REGEX_LABEL).matcher(predicate.getRegex());
        cleanedRegex = predicate.getRegex();
        labelList = new HashSet<>();
        while (labelMatcher.find()) {
            String labelStr = predicate.getRegex().substring(
                    labelMatcher.start() + 1, labelMatcher.end() - 1);
            String substrTrimmed = labelStr.trim();

            labelList.add(substrTrimmed);
            cleanedRegex = cleanedRegex.replace("<" + labelStr + ">", "<" + substrTrimmed + ">");
        }
        
        if (labelList.size() == 0) {
            regexType = RegexType.NO_LABELS;
            return;
        }
        
        Matcher qualifierMatcher = Pattern.compile(CHECK_REGEX_QUALIFIER).matcher(cleanedRegex);
        if (qualifierMatcher.find()) {
            regexType = RegexType.LABELED_WITH_QUALIFIERS;
        } else {
            regexType = RegexType.LABELED_WITHOUT_QUALIFIER;
        }
    }


    /**
     * Create Map of label id and corresponding attribute values
     * @param inputTuple
     * @return map of label id and corresponding attribute values
     */
    private Map<String, Set<String>> fetchLabelValues(Tuple inputTuple) {
        Map<String, Set<String>> labelSpanList = new HashMap<>();
        for (String label : this.labelList) {
            Set<String> values = new HashSet<>();
            ListField<Span> spanListField = inputTuple.getField(label);
            List<Span> spanList = spanListField.getValue();
            for (Span span : spanList) {
                String attrValue = span.getValue();
                // Replace special characters in the values (which might interfere with
                // the RegexPattern) with their escape sequence
                StringBuilder modifiedAttrValue = new StringBuilder();

                for(int i = 0; i < attrValue.length(); i++) {
                    // escape a non-letter non-digit character will be itself
                    if(! Character.isLetterOrDigit(attrValue.charAt(i))) {
                        modifiedAttrValue.append("\\" + attrValue.charAt(i));
                    } else {
                        modifiedAttrValue.append(attrValue.charAt(i));
                    }
                }

                if(this.predicate.isIgnoreCase())
                    values.add(modifiedAttrValue.toString().toLowerCase());
                else
                    values.add(modifiedAttrValue.toString());
            }
            labelSpanList.put(label, values);
        }
        return labelSpanList;
    }


    /**
     * Replace labels with actual values in labeled regex
     * @param labelValueList
     * @return regex with actual span values
     */
    private String rewriteRegexWithLabelValues(Map<String, Set<String>> labelValueList) {
        String currentRegexPattern = cleanedRegex;
        for(Map.Entry<String, Set<String>> entry : labelValueList.entrySet()){
            String repVal = "(" + entry.getValue().stream().collect(Collectors.joining("|")) + ")";
            currentRegexPattern = currentRegexPattern.replaceAll("<"+entry.getKey()+">", repVal);
        }
        return currentRegexPattern;
    }


=======
    
>>>>>>> b49df4ee
    @Override
    protected void cleanUp() throws DataFlowException {        
    }

    public RegexPredicate getPredicate() {
        return this.predicate;
    }
    
}<|MERGE_RESOLUTION|>--- conflicted
+++ resolved
@@ -16,6 +16,7 @@
 import edu.uci.ics.textdb.api.utils.Utils;
 import edu.uci.ics.textdb.exp.common.AbstractSingleInputOperator;
 import edu.uci.ics.textdb.exp.regexmatcher.label.LabeledRegexProcessor;
+import edu.uci.ics.textdb.exp.regexmatcher.label.LabledRegexNoQualifierProcessor;
 import edu.uci.ics.textdb.exp.utils.DataflowUtils;
 
 /**
@@ -46,13 +47,6 @@
      * <a\>b>: the semantic of this regex is, the label itself can be "a>b"
      */
     public static final String CHECK_REGEX_LABEL = "<[^<>\\\\]*>";
-<<<<<<< HEAD
-    public static final String CHECK_REGEX_QUALIFIER = "[^a-zA-Z0-9<> ]";
-    
-    private Set<String> labelList;
-    private String cleanedRegex;
-    private LabeledRegexFilter labeledRegexFilter;
-=======
     
     /*
      * Regex pattern for determining if the regex has qualifiers.
@@ -64,7 +58,6 @@
      *   and shouldn't be treated as qualifiers.
      */
     public static final String CHECK_REGEX_QUALIFIER = "[^a-zA-Z0-9<> ]";
->>>>>>> b49df4ee
     
     
     private final RegexPredicate predicate;
@@ -74,6 +67,7 @@
     
     private Pattern regexPattern;
     LabeledRegexProcessor labeledRegexProcessor;
+    LabledRegexNoQualifierProcessor labledRegexNoQualifierProcessor;
 
     public RegexMatcher(RegexPredicate predicate) {
         this.predicate = predicate;
@@ -92,19 +86,14 @@
 
         findRegexType();
         // Check if labeled or unlabeled
-<<<<<<< HEAD
-        if(this.regexType == RegexType.NO_LABELS) {
-            // No labels in regex, compile regex only one time
-            regexPattern = Pattern.compile(predicate.getRegex());
-        } else if (this.regexType == RegexType.LABELED_WITHOUT_QUALIFIER) {
-            labeledRegexFilter = new LabeledRegexFilter(cleanedRegex);
-=======
         if (this.regexType == RegexType.NO_LABELS) {
             regexPattern = predicate.isIgnoreCase() ? 
                     Pattern.compile(predicate.getRegex(), Pattern.CASE_INSENSITIVE)
                     : Pattern.compile(predicate.getRegex());
+        } else if (this.regexType == RegexType.LABELED_WITH_QUALIFIERS) {
+            labeledRegexProcessor = new LabeledRegexProcessor(predicate);
         } else {
-            labeledRegexProcessor = new LabeledRegexProcessor(predicate);
+            labledRegexNoQualifierProcessor = new LabledRegexNoQualifierProcessor(predicate);
         }
     }
     
@@ -122,7 +111,6 @@
             regexType = RegexType.LABELED_WITH_QUALIFIERS;
         } else {
             regexType = RegexType.LABELED_WITHOUT_QUALIFIER;
->>>>>>> b49df4ee
         }
     }
     
@@ -161,24 +149,14 @@
             return null;
         }
         
-<<<<<<< HEAD
-        if (this.regexType == RegexType.LABELED_WITHOUT_QUALIFIER) {
-            return labeledRegexFilter.processTuple(inputTuple, predicate);
-        } else if (this.regexType != RegexType.NO_LABELS) {
-            Map<String, Set<String>> labelAttrValueList = fetchLabelValues(inputTuple);
-            String regexWithVal = rewriteRegexWithLabelValues(labelAttrValueList);
-            regexPattern = Pattern.compile(regexWithVal);
-            return processRegex(inputTuple);
-        } else {
-            return processRegex(inputTuple);
-        }
-=======
 
         List<Span> matchingResults;
-        if (this.regexType != RegexType.NO_LABELS) {
+        if (this.regexType == RegexType.NO_LABELS) {
+            matchingResults = computeMatchingResultsWithPattern(inputTuple, predicate, regexPattern);
+        } else if (this.regexType == RegexType.LABELED_WITH_QUALIFIERS) {
             matchingResults = labeledRegexProcessor.computeMatchingResults(inputTuple);
         } else {
-            matchingResults = computeMatchingResultsWithPattern(inputTuple, predicate, regexPattern);
+            matchingResults = labledRegexNoQualifierProcessor.computeMatchingResults(inputTuple);
         }
         
         if (matchingResults.isEmpty()) {
@@ -190,7 +168,6 @@
         spanList.addAll(matchingResults);
         
         return inputTuple;
->>>>>>> b49df4ee
     }
 
     public static List<Span> computeMatchingResultsWithPattern(Tuple inputTuple, RegexPredicate predicate, Pattern pattern) {
@@ -216,97 +193,7 @@
         
         return matchingResults;
     }
-<<<<<<< HEAD
-
-
-    /**
-     * Pre-process the input regex
-     * 1. determine the type of the regex: no_label / labeled_with_qualifier / labeled_without_qualifier
-     * 2. if it's labeled, extract the label and put them to labelList
-     * 3. if it's labeled, cleans the labels and put the final regex in cleanedRegex
-     */
-    private void preprocessRegex() {
-        Matcher labelMatcher = Pattern.compile(CHECK_REGEX_LABEL).matcher(predicate.getRegex());
-        cleanedRegex = predicate.getRegex();
-        labelList = new HashSet<>();
-        while (labelMatcher.find()) {
-            String labelStr = predicate.getRegex().substring(
-                    labelMatcher.start() + 1, labelMatcher.end() - 1);
-            String substrTrimmed = labelStr.trim();
-
-            labelList.add(substrTrimmed);
-            cleanedRegex = cleanedRegex.replace("<" + labelStr + ">", "<" + substrTrimmed + ">");
-        }
-        
-        if (labelList.size() == 0) {
-            regexType = RegexType.NO_LABELS;
-            return;
-        }
-        
-        Matcher qualifierMatcher = Pattern.compile(CHECK_REGEX_QUALIFIER).matcher(cleanedRegex);
-        if (qualifierMatcher.find()) {
-            regexType = RegexType.LABELED_WITH_QUALIFIERS;
-        } else {
-            regexType = RegexType.LABELED_WITHOUT_QUALIFIER;
-        }
-    }
-
-
-    /**
-     * Create Map of label id and corresponding attribute values
-     * @param inputTuple
-     * @return map of label id and corresponding attribute values
-     */
-    private Map<String, Set<String>> fetchLabelValues(Tuple inputTuple) {
-        Map<String, Set<String>> labelSpanList = new HashMap<>();
-        for (String label : this.labelList) {
-            Set<String> values = new HashSet<>();
-            ListField<Span> spanListField = inputTuple.getField(label);
-            List<Span> spanList = spanListField.getValue();
-            for (Span span : spanList) {
-                String attrValue = span.getValue();
-                // Replace special characters in the values (which might interfere with
-                // the RegexPattern) with their escape sequence
-                StringBuilder modifiedAttrValue = new StringBuilder();
-
-                for(int i = 0; i < attrValue.length(); i++) {
-                    // escape a non-letter non-digit character will be itself
-                    if(! Character.isLetterOrDigit(attrValue.charAt(i))) {
-                        modifiedAttrValue.append("\\" + attrValue.charAt(i));
-                    } else {
-                        modifiedAttrValue.append(attrValue.charAt(i));
-                    }
-                }
-
-                if(this.predicate.isIgnoreCase())
-                    values.add(modifiedAttrValue.toString().toLowerCase());
-                else
-                    values.add(modifiedAttrValue.toString());
-            }
-            labelSpanList.put(label, values);
-        }
-        return labelSpanList;
-    }
-
-
-    /**
-     * Replace labels with actual values in labeled regex
-     * @param labelValueList
-     * @return regex with actual span values
-     */
-    private String rewriteRegexWithLabelValues(Map<String, Set<String>> labelValueList) {
-        String currentRegexPattern = cleanedRegex;
-        for(Map.Entry<String, Set<String>> entry : labelValueList.entrySet()){
-            String repVal = "(" + entry.getValue().stream().collect(Collectors.joining("|")) + ")";
-            currentRegexPattern = currentRegexPattern.replaceAll("<"+entry.getKey()+">", repVal);
-        }
-        return currentRegexPattern;
-    }
-
-
-=======
-    
->>>>>>> b49df4ee
+    
     @Override
     protected void cleanUp() throws DataFlowException {        
     }
