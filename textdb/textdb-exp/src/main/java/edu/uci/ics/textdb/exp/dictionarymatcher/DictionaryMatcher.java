--- conflicted
+++ resolved
@@ -16,14 +16,9 @@
 import edu.uci.ics.textdb.exp.keywordmatcher.KeywordMatchingType;
 import edu.uci.ics.textdb.exp.utils.DataflowUtils;
 
-<<<<<<< HEAD
-import java.lang.reflect.Array;
 import java.util.*;
 import java.util.regex.Matcher;
 import java.util.regex.Pattern;
-=======
-import java.util.*;
->>>>>>> 2c79d8a3
 import java.util.stream.Collectors;
 
 
@@ -129,7 +124,6 @@
 
             while ((currentDictionaryEntry = predicate.getDictionary().getNextEntry()) != null) {
                 DataflowUtils.appendSubstringMatchingSpans(inputTuple, predicate.getAttributeNames(), currentDictionaryEntry, matchingResults);
-<<<<<<< HEAD
             }
 
         } else if (predicate.getKeywordMatchingType() == KeywordMatchingType.REGEX) {
@@ -156,8 +150,6 @@
                                 new Span(attributeName, start, end, dictionaryEntries.get(i), fieldValue.substring(start, end)));
                     }
                 }
-=======
->>>>>>> 2c79d8a3
             }
 
         }
@@ -231,12 +223,7 @@
                 }
             }
 
-<<<<<<< HEAD
-            // for TEXT type, spans need to be reconstructed according to the
-            // phrase query
-=======
             // for TEXT type, spans need to be reconstructed according to the phrase query.
->>>>>>> 2c79d8a3
             if (attributeType == AttributeType.TEXT) {
                 for (int index : relevantSpansMap.keySet()) {
                     List<Span> fieldSpanList = relevantSpansMap.get(index).stream().filter(span -> span.getAttributeName().equals(attributeName))
