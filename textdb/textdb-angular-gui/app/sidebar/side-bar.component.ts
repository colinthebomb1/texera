import {Component, ViewChild, OnInit} from '@angular/core';
import { Response, Http } from '@angular/http';
import { CurrentDataService } from '../services/current-data-service';
import { TableMetadata } from "../services/table-metadata";
import {log} from "util";

declare var jQuery: any;
declare var Backbone: any;

declare var PrettyJSON: any;

@Component({
    moduleId: module.id,
    selector: 'side-bar-container',
    templateUrl: './side-bar.component.html',
    styleUrls: ['../style.css']
})

export class SideBarComponent {
    data: any;
    attributes: string[] = [];

    operatorId: number;
    operatorTitle: string;

    hiddenList: string[] = ["operatorType", "luceneAnalyzer", "matchingType"];

    selectorList: string[] = ["dictionaryEntries", "password", "matchingType",
        "nlpEntityType", "splitType", "splitOption", "sampleType", "comparisonType",
        "aggregationType", "attributes", "tableName", "attribute", "keywordList", "languageList", "locationList","customerKey","customerSecret","token","tokenSecret"].concat(this.hiddenList);

    matcherList: string[] = ["conjunction", "phrase", "substring"];
    nlpEntityList: string[] = ["noun", "verb", "adjective", "adverb", "ne_all",
        "number", "location", "person", "organization", "money", "percent", "date", "time"];
    regexSplitList: string[] = ["left", "right", "standalone"];
    nlpSplitList: string[] = ["oneToOne", "oneToMany"];
    samplerList: string[] = ["random", "firstk"];

    compareList: string[] = ["=", ">", ">=", "<", "<=", "≠"];
    aggregationList: string[] = ["min", "max", "count", "sum", "average"];

    twitterLanguageList: string[] = ["English","Arabic","Danish","Dutch","English UK","Farsi","Filipino","Finnish","French","German","Hebrew","Hindi","Hungarian","Indonesian","Italian","Japanese","Korean",
        "Malay","Norwegian","Polish","Portuguese","Russian","Simplified Chinese","Spanish","Swedish","Thai", "Traditional Chinese","Turkish","Urdu"];

    twitterLanguageShortenList: string[] = ["en","ar","da","nl","en-gb","fa","fil","fi","fr","de","he","hi","hu","id","it","ja","ko","msa","no","pl","pt","ru","zh-cn","es","sv","th","zh-tw","tr","ur"];


    twitterLanguageMapping: {[key:string]:string;} = {};

    attributeItems:Array<string> = [];
    tableNameItems:Array<string> = [];
    selectedAttributesList:Array<string> = [];
    selectedAttributeMulti:string = "";
    selectedAttributeSingle:string = "";
    metadataList:Array<TableMetadata> = [];

    dictionaryNames: Array<string> = [];
    dictionaryContent: Array<string> = [];
    selectedDictionary:string = "";
    twitterQuery: Array<string> = [];
    twitterLanguage: Array<string> = [];
    locationString:string = "";

    optionalTwitterList: Array<string> = ["customerKey","customerSecret","token","tokenSecret"];

    checkInHidden(name: string) {
        return jQuery.inArray(name, this.hiddenList);
    }
    checkInSelector(name: string) {
        return jQuery.inArray(name, this.selectorList);
    }

    checkInOptionalTwitter(name: string){
      return jQuery.inArray(name,this.optionalTwitterList);
    }

    constructor(private currentDataService: CurrentDataService) {
        currentDataService.newAddition$.subscribe(
            data => {
                this.data = data.operatorData;
                this.operatorId = data.operatorNum;
                this.operatorTitle = data.operatorData.properties.title;
                this.attributes = [];
                for (var attribute in data.operatorData.properties.attributes) {
                    this.attributes.push(attribute);
                }

                // initialize selected attributes
                this.selectedAttributeMulti = "";
                this.selectedAttributeSingle = "";
                this.selectedDictionary = "";
                this.locationString = "";

                // initialize the twitter language options
                for (var i = 0; i < this.twitterLanguageList.length; ++i){
                  this.twitterLanguageMapping[this.twitterLanguageList[i]] = this.twitterLanguageShortenList[i];
                }

                if (data.operatorData.properties.attributes.attributes) {
                    this.selectedAttributesList = data.operatorData.properties.attributes.attributes;
                } else if (data.operatorData.properties.attributes.attribute) {
                    this.selectedAttributesList = [data.operatorData.properties.attributes.attribute]
                }
                if (data.operatorData.properties.attributes.tableName) {
                    this.getAttributesForTable(data.operatorData.properties.attributes.tableName);
                }
                if (data.operatorData.properties.attributes.dictionaryEntries) {
                    this.dictionaryContent = data.operatorData.properties.attributes.dictionaryEntries;
                }
                if (data.operatorData.properties.attributes.keywordList) {
                    this.twitterQuery = data.operatorData.properties.attributes.keywordList;
                }
                if (data.operatorData.properties.attributes.languageList) {
                    this.twitterLanguage = data.operatorData.properties.attributes.languageList;
                }

            });

        currentDataService.metadataRetrieved$.subscribe(
            data => {
                this.metadataList = data;
                let metadata: (Array<TableMetadata>) = data;
                metadata.forEach(x => {
                    this.tableNameItems.push((x.tableName));
                });
            }
        );

        currentDataService.dictionaryNames$.subscribe(
            data => {
                console.log("dict data is: ");
                console.log(data);
                this.dictionaryNames = data;
            }
        );

        currentDataService.dictionaryContent$.subscribe(
            data => {
                this.dictionaryContent = [];
                for(let entry of data){
                    this.dictionaryContent.push(entry.trim());
                }
                this.data.properties.attributes.dictionaryEntries = this.dictionaryContent;
                this.onFormChange("dictionary");
            }
        );

    }

    humanize(name: string): string {
        // TODO: rewrite this function to handle camel case
        // e.g.: humanize camelCase -> camel case
        var frags = name.split('_');
        for (var i = 0; i < frags.length; i++) {
            frags[i] = frags[i].charAt(0).toUpperCase() + frags[i].slice(1);
        }
        return frags.join(' ');
    }

    attributeAdded (type: string) {
        if (type === "multi") {
            this.selectedAttributesList.push(this.selectedAttributeMulti);
            this.data.properties.attributes.attributes = this.selectedAttributesList;
            this.onFormChange("attributes");
        } else if (type === "single") {
            this.data.properties.attributes.attribute = this.selectedAttributeSingle;
            this.onFormChange("attribute");
        }
    }

    locationAdded(event:string){
        this.locationString = event;
        this.data.properties.attributes.locationList = this.locationString;
        this.onFormChange("locationList");
    }

    manuallyAdded (event:string) {
        if (event.length === 0) {
            // removed all attributes
            this.selectedAttributesList = [];
        } else {
            this.selectedAttributesList = event.split(",");
        }

        this.data.properties.attributes.attributes = this.selectedAttributesList;
        this.onFormChange("attributes");
    }

    getAttributesForTable (event:string) {
        if (!event) {
            return;
        }

<<<<<<< HEAD
        this.attributeItems = [];

        this.metadataList.forEach(x => {
            if (x.tableName === event) {
                x.attributes.forEach(
                    y => {
                        if (!y.attributeName.startsWith("_")) {
                            this.attributeItems.push(y.attributeName);
                        }
                    });
            }
=======
    currentDataService.metadataRetrieved$.subscribe(
      data => {
        this.metadataList = data;
        let metadata: (Array<TableMetadata>) = data;
        metadata.forEach(x => {
          this.tableNameItems.push((x.tableName));
>>>>>>> b10ce9c5
        });

        this.onFormChange("tableName");
    }

    dictionarySelected() {
        this.currentDataService.getDictionaryContent(this.selectedDictionary);
    }

    dictionaryManuallyAdded(event: string) {
        if (event.length === 0) {
            this.dictionaryContent = [];
        } else {
            this.dictionaryContent = event.split(",");
        }
        this.data.properties.attributes.dictionaryEntries = this.dictionaryContent;
        this.onFormChange("dictionary");
    }

  onFormChange (attribute: string) {
    var currentData = jQuery("#the-flowchart").flowchart("getOperatorData", this.operatorId);
    // update the position of the operator if it is moved before the value is changed
    this.data.left = currentData.left;
    this.data.top = currentData.top;
    jQuery("#the-flowchart").flowchart("setOperatorData", this.operatorId, this.data);
  }

  onDelete() {
    this.operatorTitle = "Operator";
    this.attributes = [];
    this.dictionaryContent = [];
    jQuery("#the-flowchart").flowchart("deleteOperator", this.operatorId);
    this.currentDataService.clearData();
    this.currentDataService.setAllOperatorData(jQuery('#the-flowchart').flowchart('getData'));
  }




    twitterQueryManuallyAdded(event: string) {
        if (event.length === 0) {
            this.twitterQuery = [];
        } else {
            this.twitterQuery = event.split(",");
        }
        this.data.properties.attributes.keywordList = this.twitterQuery;
        this.onFormChange("keywordList");
    }

    twitterLanguageManuallyAdded(shortenFormLanguage: string){
      var languageCheckBox = jQuery("#" + shortenFormLanguage);
      if (languageCheckBox[0].checked){
        this.twitterLanguage.push(shortenFormLanguage);
      } else {
        var index = this.twitterLanguage.indexOf(shortenFormLanguage);
          // remove 1 element starting from that index
        this.twitterLanguage.splice(index, 1);
      }
      console.log(this.twitterLanguage);
      this.data.properties.attributes.languageList = this.twitterLanguage;
      this.onFormChange("languageList");
    }

    languageTextClicked(language: string){
      var shortenFormLanguage = this.twitterLanguageMapping[language];
      var languageCheckBox = jQuery("#" + shortenFormLanguage);
      // check if the checkbox for particular language is checked
      if (languageCheckBox[0].checked){
        // if is checked now, uncheck it
        languageCheckBox[0].checked = false;
      } else {
        // if not checked, check it
        languageCheckBox[0].checked = true;
      }
      this.twitterLanguageManuallyAdded(shortenFormLanguage);
    }

}<|MERGE_RESOLUTION|>--- conflicted
+++ resolved
@@ -191,7 +191,6 @@
             return;
         }
 
-<<<<<<< HEAD
         this.attributeItems = [];
 
         this.metadataList.forEach(x => {
@@ -203,14 +202,6 @@
                         }
                     });
             }
-=======
-    currentDataService.metadataRetrieved$.subscribe(
-      data => {
-        this.metadataList = data;
-        let metadata: (Array<TableMetadata>) = data;
-        metadata.forEach(x => {
-          this.tableNameItems.push((x.tableName));
->>>>>>> b10ce9c5
         });
 
         this.onFormChange("tableName");
