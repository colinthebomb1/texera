import {Component, ViewChild, OnInit} from '@angular/core';

import { CurrentDataService } from '../services/current-data-service';
import { TableMetadata } from "../services/table-metadata";
import {log} from "util";

declare var jQuery: any;
declare var Backbone: any;

declare var PrettyJSON: any;

@Component({
    moduleId: module.id,
    selector: 'side-bar-container',
    templateUrl: './side-bar.component.html',
    styleUrls: ['../style.css']
})

export class SideBarComponent {
<<<<<<< HEAD
    data: any;
    attributes: string[] = [];
=======
  data: any;
  attributes: string[] = [];

  operatorId: number;
  operatorTitle: string;

  hiddenList: string[] = ["operatorType", "luceneAnalyzer", "matchingType"];

  selectorList: string[] = ["dictionaryEntries", "password", "matchingType",
    "nlpEntityType", "splitType", "splitOption", "sampleType", "comparisonType",
    "aggregationType", "attributes", "tableName", "attribute"].concat(this.hiddenList);

  matcherList: string[] = ["conjunction", "phrase", "substring"];
  nlpEntityList: string[] = ["noun", "verb", "adjective", "adverb", "ne_all",
    "number", "location", "person", "organization", "money", "percent", "date", "time"];
  regexSplitList: string[] = ["left", "right", "standalone"];
  nlpSplitList: string[] = ["oneToOne", "oneToMany"];
  samplerList: string[] = ["random", "firstk"];

  compareList: string[] = ["=", ">", ">=", "<", "<=", "≠"];
  aggregationList: string[] = ["min", "max", "count", "sum", "average"];

  attributeItems:Array<string> = [];
  tableNameItems:Array<string> = [];
  selectedAttributesList:Array<string> = [];
  selectedAttributeMulti:string = "";
  selectedAttributeSingle:string = "";
  metadataList:Array<TableMetadata> = [];

  dictionaryNames: Array<string> = [];
  dictionaryContent: Array<string> = [];
  selectedDictionary:string = "";

  checkInHidden(name: string) {
    return jQuery.inArray(name, this.hiddenList);
  }
  checkInSelector(name: string) {
    return jQuery.inArray(name, this.selectorList);
  }

  constructor(private currentDataService: CurrentDataService) {
    currentDataService.newAddition$.subscribe(
      data => {
        this.data = data.operatorData;
        this.operatorId = data.operatorNum;
        this.operatorTitle = data.operatorData.properties.title;
        this.attributes = [];
        for (var attribute in data.operatorData.properties.attributes) {
          this.attributes.push(attribute);
        }
>>>>>>> 6f2d2248

    operatorId: number;
    operatorTitle: string;

    hiddenList: string[] = ["operatorType", "luceneAnalyzer", "matchingType"];

    selectorList: string[] = ["dictionaryEntries", "password", "matchingType",
        "nlpEntityType", "splitType", "splitOption", "sampleType", "comparisonType",
        "aggregationType", "attributes", "tableName", "attribute", "keywordList", "languageList", "locationList","customerKey","customerSecret","token","tokenSecret"].concat(this.hiddenList);

    matcherList: string[] = ["conjunction", "phrase", "substring"];
    nlpEntityList: string[] = ["noun", "verb", "adjective", "adverb", "ne_all",
        "number", "location", "person", "organization", "money", "percent", "date", "time"];
    regexSplitList: string[] = ["left", "right", "standalone"];
    nlpSplitList: string[] = ["oneToOne", "oneToMany"];
    samplerList: string[] = ["random", "firstk"];

    compareList: string[] = ["=", ">", ">=", "<", "<=", "≠"];
    aggregationList: string[] = ["min", "max", "count", "sum", "average"];

    twitterLanguageList: string[] = ["English","Arabic","Danish","Dutch","English UK","Farsi","Filipino","Finnish","French","German","Hebrew","Hindi","Hungarian","Indonesian","Italian","Japanese","Korean",
        "Malay","Norwegian","Polish","Portuguese","Russian","Simplified Chinese","Spanish","Swedish","Thai", "Traditional Chinese","Turkish","Urdu"];

    twitterLanguageShortenList: string[] = ["en","ar","da","nl","en-gb","fa","fil","fi","fr","de","he","hi","hu","id","it","ja","ko","msa","no","pl","pt","ru","zh-cn","es","sv","th","zh-tw","tr","ur"];


    twitterLanguageMapping: {[key:string]:string;} = {};

    attributeItems:Array<string> = [];
    tableNameItems:Array<string> = [];
    selectedAttributesList:Array<string> = [];
    selectedAttributeMulti:string = "";
    selectedAttributeSingle:string = "";
    metadataList:Array<TableMetadata> = [];

    dictionaryNames: Array<string> = [];
    dictionaryContent: Array<string> = [];
    selectedDictionary:string = "";
    twitterQuery: Array<string> = [];
    twitterLanguage: Array<string> = [];
    locationString:string = "";

    optionalTwitterList: Array<string> = ["customerKey","customerSecret","token","tokenSecret"];

    @ViewChild('MyModal')
    modal: ModalComponent;

    ModalOpen() {
        this.modal.open();
    }
    ModalClose() {
        this.modal.close();
    }

    checkInHidden(name: string) {
        return jQuery.inArray(name, this.hiddenList);
    }
    checkInSelector(name: string) {
        return jQuery.inArray(name, this.selectorList);
    }

    checkInOptionalTwitter(name: string){
      return jQuery.inArray(name,this.optionalTwitterList);
    }

    constructor(private currentDataService: CurrentDataService) {
        currentDataService.newAddition$.subscribe(
            data => {
                this.data = data.operatorData;
                this.operatorId = data.operatorNum;
                this.operatorTitle = data.operatorData.properties.title;
                this.attributes = [];
                for (var attribute in data.operatorData.properties.attributes) {
                    this.attributes.push(attribute);
                }

                // initialize selected attributes
                this.selectedAttributeMulti = "";
                this.selectedAttributeSingle = "";
                this.selectedDictionary = "";
                this.locationString = "";

                // initialize the twitter language options
                for (var i = 0; i < this.twitterLanguageList.length; ++i){
                  this.twitterLanguageMapping[this.twitterLanguageList[i]] = this.twitterLanguageShortenList[i];
                }




                if (data.operatorData.properties.attributes.attributes) {
                    this.selectedAttributesList = data.operatorData.properties.attributes.attributes;
                } else if (data.operatorData.properties.attributes.attribute) {
                    this.selectedAttributesList = [data.operatorData.properties.attributes.attribute]
                }
                if (data.operatorData.properties.attributes.tableName) {
                    this.getAttributesForTable(data.operatorData.properties.attributes.tableName);
                }
                if (data.operatorData.properties.attributes.dictionaryEntries) {
                    this.dictionaryContent = data.operatorData.properties.attributes.dictionaryEntries;
                }
                if (data.operatorData.properties.attributes.keywordList) {
                    this.twitterQuery = data.operatorData.properties.attributes.keywordList;
                }
                if (data.operatorData.properties.attributes.languageList) {
                    this.twitterLanguage = data.operatorData.properties.attributes.languageList;
                }

            });

        currentDataService.checkPressed$.subscribe(
            data => {
                jQuery.hideLoading();
                console.log(data);
                if (data.code === 0) {
                    var node = new PrettyJSON.view.Node({
                        el: jQuery("#elem"),
                        data: JSON.parse(data.message)
                    });
                } else {
                    var node = new PrettyJSON.view.Node({
                        el: jQuery("#elem"),
                        data: {"message": data.message}
                    });
                }

                this.ModalOpen();

            });

        currentDataService.metadataRetrieved$.subscribe(
            data => {
                this.metadataList = data;
                let metadata: (Array<TableMetadata>) = data;
                metadata.forEach(x => {
                    this.tableNameItems.push((x.tableName));
                });
            }
        );

        currentDataService.dictionaryNames$.subscribe(
            data => {
                console.log("dict data is: ");
                console.log(data);
                this.dictionaryNames = data;
            }
        );

        currentDataService.dictionaryContent$.subscribe(
            data => {
                this.dictionaryContent = [];
                for(let entry of data){
                    this.dictionaryContent.push(entry.trim());
                }
                this.data.properties.attributes.dictionaryEntries = this.dictionaryContent;
                this.onFormChange("dictionary");
            }
        );

    }

    humanize(name: string): string {
        // TODO: rewrite this function to handle camel case
        // e.g.: humanize camelCase -> camel case
        var frags = name.split('_');
        for (var i = 0; i < frags.length; i++) {
            frags[i] = frags[i].charAt(0).toUpperCase() + frags[i].slice(1);
        }
        return frags.join(' ');
    }

    onFormChange (attribute: string) {
        jQuery("#the-flowchart").flowchart("setOperatorData", this.operatorId, this.data);
    }

    onDelete() {
        this.operatorTitle = "Operator";
        this.attributes = [];
        this.dictionaryContent = [];
        jQuery("#the-flowchart").flowchart("deleteOperator", this.operatorId);
        this.currentDataService.setAllOperatorData(jQuery('#the-flowchart').flowchart('getData'));
    }

    attributeAdded (type: string) {
        if (type === "multi") {
            this.selectedAttributesList.push(this.selectedAttributeMulti);
            this.data.properties.attributes.attributes = this.selectedAttributesList;
            this.onFormChange("attributes");
        } else if (type === "single") {
            this.data.properties.attributes.attribute = this.selectedAttributeSingle;
            this.onFormChange("attribute");
        }
    }

    locationAdded(event:string){
        this.locationString = event;
        this.data.properties.attributes.locationList = this.locationString;
        this.onFormChange("locationList");
    }

<<<<<<< HEAD


    manuallyAdded (event:string) {
        if (event.length === 0) {
            // removed all attributes
            this.selectedAttributesList = [];
        } else {
            this.selectedAttributesList = event.split(",");
        }

        this.data.properties.attributes.attributes = this.selectedAttributesList;
        this.onFormChange("attributes");
    }

    getAttributesForTable (event:string) {
        if (!event) {
            return;
        }

        this.attributeItems = [];
=======
      });

>>>>>>> 6f2d2248

        this.metadataList.forEach(x => {
            if (x.tableName === event) {
                x.attributes.forEach(
                    y => {
                        if (!y.attributeName.startsWith("_")) {
                            this.attributeItems.push(y.attributeName);
                        }
                    });
            }
        });

        this.onFormChange("tableName");
    }

    dictionarySelected() {
        this.currentDataService.getDictionaryContent(this.selectedDictionary);
    }

    dictionaryManuallyAdded(event: string) {
        if (event.length === 0) {
            this.dictionaryContent = [];
        } else {
            this.dictionaryContent = event.split(",");
        }
        this.data.properties.attributes.dictionaryEntries = this.dictionaryContent;
        this.onFormChange("dictionary");
<<<<<<< HEAD
    }
=======
      }
    );

  }

  humanize(name: string): string {
    // TODO: rewrite this function to handle camel case
    // e.g.: humanize camelCase -> camel case
    var frags = name.split('_');
    for (var i = 0; i < frags.length; i++) {
      frags[i] = frags[i].charAt(0).toUpperCase() + frags[i].slice(1);
    }
    return frags.join(' ');
  }

  onFormChange (attribute: string) {
    var currentData = jQuery("#the-flowchart").flowchart("getOperatorData", this.operatorId);
    // update the position of the operator if it is moved before the value is changed
    this.data.left = currentData.left;
    this.data.top = currentData.top;
    jQuery("#the-flowchart").flowchart("setOperatorData", this.operatorId, this.data);
  }

  onDelete() {
    this.operatorTitle = "Operator";
    this.attributes = [];
    this.dictionaryContent = [];
    jQuery("#the-flowchart").flowchart("deleteOperator", this.operatorId);
    this.currentDataService.clearData();
    this.currentDataService.setAllOperatorData(jQuery('#the-flowchart').flowchart('getData'));
  }

  attributeAdded (type: string) {
    if (type === "multi") {
      this.selectedAttributesList.push(this.selectedAttributeMulti);
      this.data.properties.attributes.attributes = this.selectedAttributesList;
      this.onFormChange("attributes");
    } else if (type === "single") {
      this.data.properties.attributes.attribute = this.selectedAttributeSingle;
      this.onFormChange("attribute");
    }
  }

  manuallyAdded (event:string) {
    if (event.length === 0) {
      // removed all attributes
      this.selectedAttributesList = [];
    } else {
      this.selectedAttributesList = event.split(",");
    }

    this.data.properties.attributes.attributes = this.selectedAttributesList;
    this.onFormChange("attributes");
  }

  getAttributesForTable (event:string) {
    if (!event) {
      return;
    }

    this.attributeItems = [];

    this.metadataList.forEach(x => {
      if (x.tableName === event) {
        x.attributes.forEach(
          y => {
            if (!y.attributeName.startsWith("_")) {
              this.attributeItems.push(y.attributeName);
            }
          });
      }
    });
>>>>>>> 6f2d2248

    twitterQueryManuallyAdded(event: string) {
        if (event.length === 0) {
            this.twitterQuery = [];
        } else {
            this.twitterQuery = event.split(",");
        }
        this.data.properties.attributes.keywordList = this.twitterQuery;
        this.onFormChange("keywordList");
    }

    twitterLanguageManuallyAdded(shortenFormLanguage: string){
      var languageCheckBox = jQuery("#" + shortenFormLanguage);
      if (languageCheckBox[0].checked){
        this.twitterLanguage.push(shortenFormLanguage);
      } else {
        var index = this.twitterLanguage.indexOf(shortenFormLanguage);
          // remove 1 element starting from that index
        this.twitterLanguage.splice(index, 1);
      }
      console.log(this.twitterLanguage);
      this.data.properties.attributes.languageList = this.twitterLanguage;
      this.onFormChange("languageList");
    }

    languageTextClicked(language: string){
      var shortenFormLanguage = this.twitterLanguageMapping[language];
      var languageCheckBox = jQuery("#" + shortenFormLanguage);
      // check if the checkbox for particular language is checked
      if (languageCheckBox[0].checked){
        // if is checked now, uncheck it
        languageCheckBox[0].checked = false;
      } else {
        // if not checked, check it
        languageCheckBox[0].checked = true;
      }
      this.twitterLanguageManuallyAdded(shortenFormLanguage);
    }

}<|MERGE_RESOLUTION|>--- conflicted
+++ resolved
@@ -17,61 +17,8 @@
 })
 
 export class SideBarComponent {
-<<<<<<< HEAD
     data: any;
     attributes: string[] = [];
-=======
-  data: any;
-  attributes: string[] = [];
-
-  operatorId: number;
-  operatorTitle: string;
-
-  hiddenList: string[] = ["operatorType", "luceneAnalyzer", "matchingType"];
-
-  selectorList: string[] = ["dictionaryEntries", "password", "matchingType",
-    "nlpEntityType", "splitType", "splitOption", "sampleType", "comparisonType",
-    "aggregationType", "attributes", "tableName", "attribute"].concat(this.hiddenList);
-
-  matcherList: string[] = ["conjunction", "phrase", "substring"];
-  nlpEntityList: string[] = ["noun", "verb", "adjective", "adverb", "ne_all",
-    "number", "location", "person", "organization", "money", "percent", "date", "time"];
-  regexSplitList: string[] = ["left", "right", "standalone"];
-  nlpSplitList: string[] = ["oneToOne", "oneToMany"];
-  samplerList: string[] = ["random", "firstk"];
-
-  compareList: string[] = ["=", ">", ">=", "<", "<=", "≠"];
-  aggregationList: string[] = ["min", "max", "count", "sum", "average"];
-
-  attributeItems:Array<string> = [];
-  tableNameItems:Array<string> = [];
-  selectedAttributesList:Array<string> = [];
-  selectedAttributeMulti:string = "";
-  selectedAttributeSingle:string = "";
-  metadataList:Array<TableMetadata> = [];
-
-  dictionaryNames: Array<string> = [];
-  dictionaryContent: Array<string> = [];
-  selectedDictionary:string = "";
-
-  checkInHidden(name: string) {
-    return jQuery.inArray(name, this.hiddenList);
-  }
-  checkInSelector(name: string) {
-    return jQuery.inArray(name, this.selectorList);
-  }
-
-  constructor(private currentDataService: CurrentDataService) {
-    currentDataService.newAddition$.subscribe(
-      data => {
-        this.data = data.operatorData;
-        this.operatorId = data.operatorNum;
-        this.operatorTitle = data.operatorData.properties.title;
-        this.attributes = [];
-        for (var attribute in data.operatorData.properties.attributes) {
-          this.attributes.push(attribute);
-        }
->>>>>>> 6f2d2248
 
     operatorId: number;
     operatorTitle: string;
@@ -116,16 +63,6 @@
 
     optionalTwitterList: Array<string> = ["customerKey","customerSecret","token","tokenSecret"];
 
-    @ViewChild('MyModal')
-    modal: ModalComponent;
-
-    ModalOpen() {
-        this.modal.open();
-    }
-    ModalClose() {
-        this.modal.close();
-    }
-
     checkInHidden(name: string) {
         return jQuery.inArray(name, this.hiddenList);
     }
@@ -159,9 +96,6 @@
                   this.twitterLanguageMapping[this.twitterLanguageList[i]] = this.twitterLanguageShortenList[i];
                 }
 
-
-
-
                 if (data.operatorData.properties.attributes.attributes) {
                     this.selectedAttributesList = data.operatorData.properties.attributes.attributes;
                 } else if (data.operatorData.properties.attributes.attribute) {
@@ -179,26 +113,6 @@
                 if (data.operatorData.properties.attributes.languageList) {
                     this.twitterLanguage = data.operatorData.properties.attributes.languageList;
                 }
-
-            });
-
-        currentDataService.checkPressed$.subscribe(
-            data => {
-                jQuery.hideLoading();
-                console.log(data);
-                if (data.code === 0) {
-                    var node = new PrettyJSON.view.Node({
-                        el: jQuery("#elem"),
-                        data: JSON.parse(data.message)
-                    });
-                } else {
-                    var node = new PrettyJSON.view.Node({
-                        el: jQuery("#elem"),
-                        data: {"message": data.message}
-                    });
-                }
-
-                this.ModalOpen();
 
             });
 
@@ -241,18 +155,6 @@
             frags[i] = frags[i].charAt(0).toUpperCase() + frags[i].slice(1);
         }
         return frags.join(' ');
-    }
-
-    onFormChange (attribute: string) {
-        jQuery("#the-flowchart").flowchart("setOperatorData", this.operatorId, this.data);
-    }
-
-    onDelete() {
-        this.operatorTitle = "Operator";
-        this.attributes = [];
-        this.dictionaryContent = [];
-        jQuery("#the-flowchart").flowchart("deleteOperator", this.operatorId);
-        this.currentDataService.setAllOperatorData(jQuery('#the-flowchart').flowchart('getData'));
     }
 
     attributeAdded (type: string) {
@@ -272,9 +174,6 @@
         this.onFormChange("locationList");
     }
 
-<<<<<<< HEAD
-
-
     manuallyAdded (event:string) {
         if (event.length === 0) {
             // removed all attributes
@@ -293,10 +192,6 @@
         }
 
         this.attributeItems = [];
-=======
-      });
-
->>>>>>> 6f2d2248
 
         this.metadataList.forEach(x => {
             if (x.tableName === event) {
@@ -324,23 +219,7 @@
         }
         this.data.properties.attributes.dictionaryEntries = this.dictionaryContent;
         this.onFormChange("dictionary");
-<<<<<<< HEAD
-    }
-=======
-      }
-    );
-
-  }
-
-  humanize(name: string): string {
-    // TODO: rewrite this function to handle camel case
-    // e.g.: humanize camelCase -> camel case
-    var frags = name.split('_');
-    for (var i = 0; i < frags.length; i++) {
-      frags[i] = frags[i].charAt(0).toUpperCase() + frags[i].slice(1);
-    }
-    return frags.join(' ');
-  }
+    }
 
   onFormChange (attribute: string) {
     var currentData = jQuery("#the-flowchart").flowchart("getOperatorData", this.operatorId);
@@ -359,47 +238,8 @@
     this.currentDataService.setAllOperatorData(jQuery('#the-flowchart').flowchart('getData'));
   }
 
-  attributeAdded (type: string) {
-    if (type === "multi") {
-      this.selectedAttributesList.push(this.selectedAttributeMulti);
-      this.data.properties.attributes.attributes = this.selectedAttributesList;
-      this.onFormChange("attributes");
-    } else if (type === "single") {
-      this.data.properties.attributes.attribute = this.selectedAttributeSingle;
-      this.onFormChange("attribute");
-    }
-  }
-
-  manuallyAdded (event:string) {
-    if (event.length === 0) {
-      // removed all attributes
-      this.selectedAttributesList = [];
-    } else {
-      this.selectedAttributesList = event.split(",");
-    }
-
-    this.data.properties.attributes.attributes = this.selectedAttributesList;
-    this.onFormChange("attributes");
-  }
-
-  getAttributesForTable (event:string) {
-    if (!event) {
-      return;
-    }
-
-    this.attributeItems = [];
-
-    this.metadataList.forEach(x => {
-      if (x.tableName === event) {
-        x.attributes.forEach(
-          y => {
-            if (!y.attributeName.startsWith("_")) {
-              this.attributeItems.push(y.attributeName);
-            }
-          });
-      }
-    });
->>>>>>> 6f2d2248
+
+
 
     twitterQueryManuallyAdded(event: string) {
         if (event.length === 0) {
