package edu.uci.ics.textdb.api.tuple;

import java.util.Arrays;
import java.util.Collections;
import java.util.List;

import edu.uci.ics.textdb.api.field.IField;
import edu.uci.ics.textdb.api.schema.Schema;

/**
 * @author chenli
 * @author sandeepreddy602
 * @author zuozhi
 * 
 * Created on 3/25/16.
 */
public class Tuple {
    private final Schema schema;
    private final List<IField> fields;

    public Tuple(Schema schema, IField... fields) {
        this.schema = schema;
        // Converting to java.util.Arrays.ArrayList
        // so that the collection remains static and cannot be extended/shrunk
        // This makes List<IField> partially immutable.
        // Partial because we can still replace an element at particular index.
        this.fields = Arrays.asList(fields);
    }
    
    public Tuple(Schema schema, List<IField> fields) {
        this.schema = schema;
<<<<<<< HEAD
        // Converting to java.util.Arrays.ArrayList
        // so that the collection remains static and cannot be extended/shrunk
        // This makes List<IField> partially immutable.
        // Partial because we can still replace an element at particular index.
=======
>>>>>>> 6fd136c7
        this.fields = fields;
    }

    @SuppressWarnings("unchecked")
    public <T extends IField> T getField(int index) {
        return (T) fields.get(index);
    }
    
    public <T extends IField> T getField(int index, Class<T> fieldClass) {
        return getField(index);
    }

    public <T extends IField> T getField(String attributeName) {
        return getField(schema.getIndex(attributeName));
    }
    
    public <T extends IField> T getField(String attributeName, Class<T> fieldClass) {
        return getField(schema.getIndex(attributeName));
    }

    public int hashCode() {
        final int prime = 31;
        int result = 1;
        result = prime * result + ((fields == null) ? 0 : fields.hashCode());
        result = prime * result + ((schema == null) ? 0 : schema.hashCode());
        return result;
    }

    public boolean equals(Object obj) {
        if (this == obj)
            return true;
        if (obj == null)
            return false;
        if (getClass() != obj.getClass())
            return false;
        Tuple other = (Tuple) obj;
        if (fields == null) {
            if (other.fields != null)
                return false;
        } else if (!fields.equals(other.fields))
            return false;
        if (schema == null) {
            if (other.schema != null)
                return false;
        } else if (!schema.equals(other.schema))
            return false;
        return true;
    }

    public String toString() {
        return "Tuple [schema=" + schema + ", fields=" + fields + "]";
    }

    public List<IField> getFields() {
        return Collections.unmodifiableList(fields);
    }

    public Schema getSchema() {
        return schema;
    }
}
<|MERGE_RESOLUTION|>--- conflicted
+++ resolved
@@ -1,99 +1,92 @@
-package edu.uci.ics.textdb.api.tuple;
-
-import java.util.Arrays;
-import java.util.Collections;
-import java.util.List;
-
-import edu.uci.ics.textdb.api.field.IField;
-import edu.uci.ics.textdb.api.schema.Schema;
-
-/**
- * @author chenli
- * @author sandeepreddy602
- * @author zuozhi
- * 
- * Created on 3/25/16.
- */
-public class Tuple {
-    private final Schema schema;
-    private final List<IField> fields;
-
-    public Tuple(Schema schema, IField... fields) {
-        this.schema = schema;
-        // Converting to java.util.Arrays.ArrayList
-        // so that the collection remains static and cannot be extended/shrunk
-        // This makes List<IField> partially immutable.
-        // Partial because we can still replace an element at particular index.
-        this.fields = Arrays.asList(fields);
-    }
-    
-    public Tuple(Schema schema, List<IField> fields) {
-        this.schema = schema;
-<<<<<<< HEAD
-        // Converting to java.util.Arrays.ArrayList
-        // so that the collection remains static and cannot be extended/shrunk
-        // This makes List<IField> partially immutable.
-        // Partial because we can still replace an element at particular index.
-=======
->>>>>>> 6fd136c7
-        this.fields = fields;
-    }
-
-    @SuppressWarnings("unchecked")
-    public <T extends IField> T getField(int index) {
-        return (T) fields.get(index);
-    }
-    
-    public <T extends IField> T getField(int index, Class<T> fieldClass) {
-        return getField(index);
-    }
-
-    public <T extends IField> T getField(String attributeName) {
-        return getField(schema.getIndex(attributeName));
-    }
-    
-    public <T extends IField> T getField(String attributeName, Class<T> fieldClass) {
-        return getField(schema.getIndex(attributeName));
-    }
-
-    public int hashCode() {
-        final int prime = 31;
-        int result = 1;
-        result = prime * result + ((fields == null) ? 0 : fields.hashCode());
-        result = prime * result + ((schema == null) ? 0 : schema.hashCode());
-        return result;
-    }
-
-    public boolean equals(Object obj) {
-        if (this == obj)
-            return true;
-        if (obj == null)
-            return false;
-        if (getClass() != obj.getClass())
-            return false;
-        Tuple other = (Tuple) obj;
-        if (fields == null) {
-            if (other.fields != null)
-                return false;
-        } else if (!fields.equals(other.fields))
-            return false;
-        if (schema == null) {
-            if (other.schema != null)
-                return false;
-        } else if (!schema.equals(other.schema))
-            return false;
-        return true;
-    }
-
-    public String toString() {
-        return "Tuple [schema=" + schema + ", fields=" + fields + "]";
-    }
-
-    public List<IField> getFields() {
-        return Collections.unmodifiableList(fields);
-    }
-
-    public Schema getSchema() {
-        return schema;
-    }
-}
+package edu.uci.ics.textdb.api.tuple;
+
+import java.util.Arrays;
+import java.util.Collections;
+import java.util.List;
+
+import edu.uci.ics.textdb.api.field.IField;
+import edu.uci.ics.textdb.api.schema.Schema;
+
+/**
+ * @author chenli
+ * @author sandeepreddy602
+ * @author zuozhi
+ * 
+ * Created on 3/25/16.
+ */
+public class Tuple {
+    private final Schema schema;
+    private final List<IField> fields;
+
+    public Tuple(Schema schema, IField... fields) {
+        this.schema = schema;
+        // Converting to java.util.Arrays.ArrayList
+        // so that the collection remains static and cannot be extended/shrunk
+        // This makes List<IField> partially immutable.
+        // Partial because we can still replace an element at particular index.
+        this.fields = Arrays.asList(fields);
+    }
+    
+    public Tuple(Schema schema, List<IField> fields) {
+        this.schema = schema;
+        this.fields = fields;
+    }
+
+    @SuppressWarnings("unchecked")
+    public <T extends IField> T getField(int index) {
+        return (T) fields.get(index);
+    }
+    
+    public <T extends IField> T getField(int index, Class<T> fieldClass) {
+        return getField(index);
+    }
+
+    public <T extends IField> T getField(String attributeName) {
+        return getField(schema.getIndex(attributeName));
+    }
+    
+    public <T extends IField> T getField(String attributeName, Class<T> fieldClass) {
+        return getField(schema.getIndex(attributeName));
+    }
+
+    public int hashCode() {
+        final int prime = 31;
+        int result = 1;
+        result = prime * result + ((fields == null) ? 0 : fields.hashCode());
+        result = prime * result + ((schema == null) ? 0 : schema.hashCode());
+        return result;
+    }
+
+    public boolean equals(Object obj) {
+        if (this == obj)
+            return true;
+        if (obj == null)
+            return false;
+        if (getClass() != obj.getClass())
+            return false;
+        Tuple other = (Tuple) obj;
+        if (fields == null) {
+            if (other.fields != null)
+                return false;
+        } else if (!fields.equals(other.fields))
+            return false;
+        if (schema == null) {
+            if (other.schema != null)
+                return false;
+        } else if (!schema.equals(other.schema))
+            return false;
+        return true;
+    }
+
+    public String toString() {
+        return "Tuple [schema=" + schema + ", fields=" + fields + "]";
+    }
+
+    public List<IField> getFields() {
+        return Collections.unmodifiableList(fields);
+    }
+
+    public Schema getSchema() {
+        return schema;
+    }
+}