
package edu.uci.ics.textdb.dataflow.dictionarymatcher;

import java.text.ParseException;
import java.text.SimpleDateFormat;
import java.util.ArrayList;
import java.util.Arrays;
import java.util.List;

import org.apache.lucene.analysis.Analyzer;
import org.apache.lucene.analysis.standard.StandardAnalyzer;
import org.junit.After;
import org.junit.Assert;
import org.junit.Before;
import org.junit.Test;

import edu.uci.ics.textdb.api.common.Attribute;
import edu.uci.ics.textdb.api.common.IDictionary;
import edu.uci.ics.textdb.api.common.IField;
import edu.uci.ics.textdb.api.common.IPredicate;
import edu.uci.ics.textdb.api.common.ITuple;
import edu.uci.ics.textdb.api.common.Schema;
import edu.uci.ics.textdb.api.storage.IDataWriter;
import edu.uci.ics.textdb.common.constants.DataConstants;
import edu.uci.ics.textdb.common.constants.DataConstants.KeywordMatchingType;
import edu.uci.ics.textdb.common.exception.DataFlowException;
import edu.uci.ics.textdb.common.constants.SchemaConstants;
import edu.uci.ics.textdb.common.constants.TestConstants;
import edu.uci.ics.textdb.common.exception.DataFlowException;
import edu.uci.ics.textdb.common.field.DataTuple;
import edu.uci.ics.textdb.common.field.DateField;
import edu.uci.ics.textdb.common.field.DoubleField;
import edu.uci.ics.textdb.common.field.IntegerField;
import edu.uci.ics.textdb.common.field.ListField;
import edu.uci.ics.textdb.common.field.Span;
import edu.uci.ics.textdb.common.field.StringField;
import edu.uci.ics.textdb.common.field.TextField;
import edu.uci.ics.textdb.common.utils.Utils;
import edu.uci.ics.textdb.dataflow.common.Dictionary;
import edu.uci.ics.textdb.dataflow.common.DictionaryPredicate;
import edu.uci.ics.textdb.dataflow.source.ScanBasedSourceOperator;
import edu.uci.ics.textdb.dataflow.utils.TestUtils;
import edu.uci.ics.textdb.storage.DataStore;
import edu.uci.ics.textdb.storage.writer.DataWriter;

/**
 * @author rajeshyarlagadda
 *
 */
public class DictionaryMatcherTest {

    private DataStore dataStore;
    private IDataWriter dataWriter;
    private Analyzer luceneAnalyzer;


    @Before
    public void setUp() throws Exception {

        dataStore = new DataStore(DataConstants.INDEX_DIR, TestConstants.SCHEMA_PEOPLE);
        luceneAnalyzer = new StandardAnalyzer();
        dataWriter = new DataWriter(dataStore, luceneAnalyzer);
        dataWriter.clearData();
        dataWriter.writeData(TestConstants.getSamplePeopleTuples());

    }

    @After
    public void cleanUp() throws Exception {
        dataWriter.clearData();
    }

    public List<ITuple> getQueryResults(IDictionary dictionary, KeywordMatchingType srcOpType,
            List<Attribute> attributes) throws Exception {
        List<ITuple> dictionaryMatcherSourceOperatorResults = 
                getDictionaryMatcherSourceOperatorResults(dictionary, srcOpType, attributes);
        List<ITuple> dictionaryMatcherResults = 
                getDictionaryMatcherResults(dictionary, srcOpType, attributes);
        
        Assert.assertTrue(TestUtils.containsAllResults(dictionaryMatcherSourceOperatorResults, dictionaryMatcherResults));

        return dictionaryMatcherResults;
    }
    
    private List<ITuple> getDictionaryMatcherSourceOperatorResults(IDictionary dictionary, KeywordMatchingType srcOpType,
            List<Attribute> attributes) throws Exception {
        DictionaryPredicate dictionaryPredicate = new DictionaryPredicate(dictionary, attributes, luceneAnalyzer, srcOpType);
        DictionaryMatcherSourceOperator dictionaryMatcher = new DictionaryMatcherSourceOperator(dictionaryPredicate, dataStore);    

<<<<<<< HEAD
    	return getQueryResults(dictionary, srcOpType, attributes, Integer.MAX_VALUE, 0);
    }
    
    public List<ITuple> getQueryResults(IDictionary dictionary, KeywordMatchingType srcOpType,
            List<Attribute> attributes, int limit) throws Exception {

    	return getQueryResults(dictionary, srcOpType, attributes, limit, 0);
    }
    
    public List<ITuple> getQueryResults(IDictionary dictionary, KeywordMatchingType srcOpType,
            List<Attribute> attributes, int limit, int offset) throws Exception {

    	IPredicate dictionaryPredicate = new DictionaryPredicate(dictionary, dataStore, attributes, luceneAnalyzer, srcOpType);
    	dictionaryMatcher = new DictionaryMatcher(dictionaryPredicate);
    	dictionaryMatcher.open();
    	dictionaryMatcher.setLimit(limit);
    	dictionaryMatcher.setOffset(offset);
=======
        dictionaryMatcher.open();
        ITuple nextTuple = null;
        List<ITuple> results = new ArrayList<ITuple>();
        while ((nextTuple = dictionaryMatcher.getNextTuple()) != null) {
            results.add(nextTuple);
        }
        dictionaryMatcher.close();
        return results;
    }
    
    private List<ITuple> getDictionaryMatcherResults(IDictionary dictionary, KeywordMatchingType srcOpType,
            List<Attribute> attributes) throws Exception {
        DictionaryPredicate dictionaryPredicate = new DictionaryPredicate(dictionary, attributes, luceneAnalyzer, srcOpType);
        
        DictionaryMatcher dictionaryMatcher = new DictionaryMatcher(dictionaryPredicate);
        ScanBasedSourceOperator indexSource = dictionaryPredicate.getScanSourceOperator(dataStore);
        dictionaryMatcher.setInputOperator(indexSource);
        
        dictionaryMatcher.open();
>>>>>>> ee054292
        ITuple nextTuple = null;
        List<ITuple> results = new ArrayList<ITuple>();
        while ((nextTuple = dictionaryMatcher.getNextTuple()) != null) {
            results.add(nextTuple);
        }
        dictionaryMatcher.close();
        return results;
    }

    /**
     * Scenario S1:verifies GetNextTuple of Dictionary
     * 
     * checking if Dictionary returns all the strings given by the user
     */

    @Test
    public void testGetNextOfDictionaryItem() throws Exception {

        ArrayList<String> expectedStrings = new ArrayList<String>(Arrays.asList("george", "lee", "bruce"));
        IDictionary dictionary = new Dictionary(expectedStrings);
        String dictionaryItem;
        ArrayList<String> returnedStrings = new ArrayList<String>();
        while ((dictionaryItem = dictionary.getNextValue()) != null) {
            returnedStrings.add(dictionaryItem);
        }
        boolean contains = TestUtils.containsAllResults(expectedStrings, returnedStrings);
        Assert.assertTrue(contains);
    }

    /**
     * Scenario S-2:verifies GetNextTuple of DictionaryMatcher and single
     * word queries in String Field using SCANOPERATOR
     */

    @Test
    public void testSingleWordQueryInStringFieldUsingScan() throws Exception {

        ArrayList<String> names = new ArrayList<String>(Arrays.asList("bruce"));
        IDictionary dictionary = new Dictionary(names);
        
        // create data tuple first
        List<Span> list = new ArrayList<Span>();
        Span span = new Span("firstName", 0, 5, "bruce", "bruce");
        list.add(span);
        Attribute[] schemaAttributes = new Attribute[TestConstants.ATTRIBUTES_PEOPLE.length + 1];
        for (int count = 0; count < schemaAttributes.length - 1; count++) {
            schemaAttributes[count] = TestConstants.ATTRIBUTES_PEOPLE[count];
        }
        schemaAttributes[schemaAttributes.length - 1] = SchemaConstants.SPAN_LIST_ATTRIBUTE;

        IField[] fields1 = { new StringField("bruce"), new StringField("john Lee"), new IntegerField(46),
                new DoubleField(5.50), new DateField(new SimpleDateFormat("MM-dd-yyyy").parse("01-14-1970")),
                new TextField("Tall Angry"), new ListField<Span>(list) };
        ITuple tuple1 = new DataTuple(new Schema(schemaAttributes), fields1);
        List<ITuple> expectedResults = new ArrayList<ITuple>();
        expectedResults.add(tuple1);
        List<Attribute> attributes = Arrays.asList(TestConstants.FIRST_NAME_ATTR, TestConstants.LAST_NAME_ATTR,
                TestConstants.DESCRIPTION_ATTR);

        List<ITuple> returnedResults = getQueryResults(dictionary, KeywordMatchingType.SUBSTRING_SCANBASED, attributes);
        boolean contains = TestUtils.containsAllResults(expectedResults, returnedResults);        
        Assert.assertTrue(contains);
    }
    
    /**
     * Scenario S-3:verifies GetNextTuple of DictionaryMatcher and multiple
     * word queries in String Field using KEYWORDOPERATOR 
     */

    @Test
    public void testSingleWordQueryInStringFieldUsingKeyword() throws Exception {

        ArrayList<String> names = new ArrayList<String>(Arrays.asList("john Lee","bruce"));
        Dictionary dictionary = new Dictionary(names);
        
        // create data tuple first
        List<Span> list1 = new ArrayList<Span>();
        List<Span> list2 = new ArrayList<Span>();
        Span span1 = new Span("lastName", 0, 8, "john Lee", "john Lee");
        Span span2 = new Span("firstName", 0, 5, "bruce", "bruce");
        list1.add(span1);
        list2.add(span2);
        Attribute[] schemaAttributes = new Attribute[TestConstants.ATTRIBUTES_PEOPLE.length + 1];
        for (int count = 0; count < schemaAttributes.length - 1; count++) {
            schemaAttributes[count] = TestConstants.ATTRIBUTES_PEOPLE[count];
        }
        schemaAttributes[schemaAttributes.length - 1] = SchemaConstants.SPAN_LIST_ATTRIBUTE;

        IField[] fields1 = { new StringField("bruce"), new StringField("john Lee"), new IntegerField(46),
                new DoubleField(5.50), new DateField(new SimpleDateFormat("MM-dd-yyyy").parse("01-14-1970")),
                new TextField("Tall Angry"), new ListField<Span>(list1) };
        ITuple tuple1 = new DataTuple(new Schema(schemaAttributes), fields1);
        IField[] fields2 = { new StringField("bruce"), new StringField("john Lee"), new IntegerField(46),
                new DoubleField(5.50), new DateField(new SimpleDateFormat("MM-dd-yyyy").parse("01-14-1970")),
                new TextField("Tall Angry"), new ListField<Span>(list2) };
        ITuple tuple2 = new DataTuple(new Schema(schemaAttributes), fields2);
        List<ITuple> expectedResults = new ArrayList<ITuple>();
        expectedResults.add(tuple1);
        expectedResults.add(tuple2);
        List<Attribute> attributes = Arrays.asList(TestConstants.FIRST_NAME_ATTR, TestConstants.LAST_NAME_ATTR,
                TestConstants.DESCRIPTION_ATTR);

        List<ITuple> returnedResults = getQueryResults(dictionary, KeywordMatchingType.CONJUNCTION_INDEXBASED, attributes);
        boolean contains = TestUtils.containsAllResults(expectedResults, returnedResults);
        Assert.assertTrue(contains);
    }
    
    /**
     * Scenario S-4:verifies GetNextTuple of DictionaryMatcher and multiple
     * word queries in String Field using PHRASEOPERATOR 
     */

    @Test
    public void testSingleWordQueryInStringFieldUsingPhrase() throws Exception {

        ArrayList<String> names = new ArrayList<String>(Arrays.asList("john Lee","bruce"));
        Dictionary dictionary = new Dictionary(names);
        
        // create data tuple first
        List<Span> list1 = new ArrayList<Span>();
        List<Span> list2 = new ArrayList<Span>();
        Span span1 = new Span("lastName", 0, 8, "john Lee", "john Lee");
        Span span2 = new Span("firstName", 0, 5, "bruce", "bruce");
        list1.add(span1);
        list2.add(span2);
        Attribute[] schemaAttributes = new Attribute[TestConstants.ATTRIBUTES_PEOPLE.length + 1];
        for (int count = 0; count < schemaAttributes.length - 1; count++) {
            schemaAttributes[count] = TestConstants.ATTRIBUTES_PEOPLE[count];
        }
        schemaAttributes[schemaAttributes.length - 1] = SchemaConstants.SPAN_LIST_ATTRIBUTE;

        IField[] fields1 = { new StringField("bruce"), new StringField("john Lee"), new IntegerField(46),
                new DoubleField(5.50), new DateField(new SimpleDateFormat("MM-dd-yyyy").parse("01-14-1970")),
                new TextField("Tall Angry"), new ListField<Span>(list1) };
        ITuple tuple1 = new DataTuple(new Schema(schemaAttributes), fields1);
        IField[] fields2 = { new StringField("bruce"), new StringField("john Lee"), new IntegerField(46),
                new DoubleField(5.50), new DateField(new SimpleDateFormat("MM-dd-yyyy").parse("01-14-1970")),
                new TextField("Tall Angry"), new ListField<Span>(list2) };
        ITuple tuple2 = new DataTuple(new Schema(schemaAttributes), fields2);
        List<ITuple> expectedResults = new ArrayList<ITuple>();
        expectedResults.add(tuple1);
        expectedResults.add(tuple2);
        List<Attribute> attributes = Arrays.asList(TestConstants.FIRST_NAME_ATTR, TestConstants.LAST_NAME_ATTR,
                TestConstants.DESCRIPTION_ATTR);

        List<ITuple> returnedResults = getQueryResults(dictionary, KeywordMatchingType.PHRASE_INDEXBASED, attributes);
        boolean contains = TestUtils.containsAllResults(expectedResults, returnedResults);
        Assert.assertTrue(contains);
    }


    /**
     * Scenario S-5:verifies GetNextTuple of DictionaryMatcher and single
     * word queries in Text Field using SCANOPERATOR
     */

    @Test
    public void testSingleWordQueryInTextFieldUsingScan() throws Exception {

        ArrayList<String> names = new ArrayList<String>(Arrays.asList("tall"));
        IDictionary dictionary = new Dictionary(names);
        
        // create data tuple first
        List<Span> list = new ArrayList<Span>();
        Span span = new Span("description", 0, 4, "tall", "Tall");
        list.add(span);
        Attribute[] schemaAttributes = new Attribute[TestConstants.ATTRIBUTES_PEOPLE.length + 1];
        for (int count = 0; count < schemaAttributes.length - 1; count++) {
            schemaAttributes[count] = TestConstants.ATTRIBUTES_PEOPLE[count];
        }
        schemaAttributes[schemaAttributes.length - 1] = SchemaConstants.SPAN_LIST_ATTRIBUTE;

        IField[] fields1 = { new StringField("bruce"), new StringField("john Lee"), new IntegerField(46),
                new DoubleField(5.50), new DateField(new SimpleDateFormat("MM-dd-yyyy").parse("01-14-1970")),
                new TextField("Tall Angry"), new ListField<Span>(list) };
        IField[] fields2 = { new StringField("christian john wayne"), new StringField("rock bale"),
                new IntegerField(42), new DoubleField(5.99),
                new DateField(new SimpleDateFormat("MM-dd-yyyy").parse("01-13-1974")), new TextField("Tall Fair"),
                new ListField<Span>(list) };
        ITuple tuple1 = new DataTuple(new Schema(schemaAttributes), fields1);
        ITuple tuple2 = new DataTuple(new Schema(schemaAttributes), fields2);
        List<ITuple> expectedResults = new ArrayList<ITuple>();
        expectedResults.add(tuple1);
        expectedResults.add(tuple2);
        List<Attribute> attributes = Arrays.asList(TestConstants.FIRST_NAME_ATTR, TestConstants.LAST_NAME_ATTR,
                TestConstants.DESCRIPTION_ATTR);

        List<ITuple> returnedResults = getQueryResults(dictionary, KeywordMatchingType.SUBSTRING_SCANBASED, attributes);
        boolean contains = TestUtils.containsAllResults(expectedResults, returnedResults);
        Assert.assertTrue(contains);
    }
    
    /**
     * Scenario S-6:verifies GetNextTuple of DictionaryMatcher and single
     * word queries in Text Field using KEYWORD OPERATOR
     */

    @Test
    public void testSingleWordQueryInTextFieldUsingKeyword() throws Exception {

        ArrayList<String> names = new ArrayList<String>(Arrays.asList("tall"));
        IDictionary dictionary = new Dictionary(names);
        
        // create data tuple first
        List<Span> list = new ArrayList<Span>();
        Span span = new Span("description", 0, 4, "tall", "Tall", 0);
        list.add(span);
        Attribute[] schemaAttributes = new Attribute[TestConstants.ATTRIBUTES_PEOPLE.length + 1];
        for (int count = 0; count < schemaAttributes.length - 1; count++) {
            schemaAttributes[count] = TestConstants.ATTRIBUTES_PEOPLE[count];
        }
        schemaAttributes[schemaAttributes.length - 1] = SchemaConstants.SPAN_LIST_ATTRIBUTE;

        IField[] fields1 = { new StringField("bruce"), new StringField("john Lee"), new IntegerField(46),
                new DoubleField(5.50), new DateField(new SimpleDateFormat("MM-dd-yyyy").parse("01-14-1970")),
                new TextField("Tall Angry"), new ListField<Span>(list) };
        IField[] fields2 = { new StringField("christian john wayne"), new StringField("rock bale"),
                new IntegerField(42), new DoubleField(5.99),
                new DateField(new SimpleDateFormat("MM-dd-yyyy").parse("01-13-1974")), new TextField("Tall Fair"),
                new ListField<Span>(list) };
        ITuple tuple1 = new DataTuple(new Schema(schemaAttributes), fields1);
        ITuple tuple2 = new DataTuple(new Schema(schemaAttributes), fields2);
        List<ITuple> expectedResults = new ArrayList<ITuple>();
        expectedResults.add(tuple1);
        expectedResults.add(tuple2);
        List<Attribute> attributes = Arrays.asList(TestConstants.FIRST_NAME_ATTR, TestConstants.LAST_NAME_ATTR,
                TestConstants.DESCRIPTION_ATTR);

        List<ITuple> returnedResults = getQueryResults(dictionary, KeywordMatchingType.CONJUNCTION_INDEXBASED, attributes);  
        boolean contains = TestUtils.containsAllResults(expectedResults, returnedResults);
        Assert.assertTrue(contains);
    }
    
    /**
     * Scenario S-7:verifies GetNextTuple of DictionaryMatcher and single
     * word queries in Text Field using PHRASE OPERATOR
     */

    @Test
    public void testSingleWordQueryInTextFieldUsingPhrase() throws Exception {

        ArrayList<String> names = new ArrayList<String>(Arrays.asList("tall"));
        IDictionary dictionary = new Dictionary(names);
        
        // create data tuple first
        List<Span> list = new ArrayList<Span>();
        Span span = new Span("description", 0, 4, "tall", "Tall");
        list.add(span);
        Attribute[] schemaAttributes = new Attribute[TestConstants.ATTRIBUTES_PEOPLE.length + 1];
        for (int count = 0; count < schemaAttributes.length - 1; count++) {
            schemaAttributes[count] = TestConstants.ATTRIBUTES_PEOPLE[count];
        }
        schemaAttributes[schemaAttributes.length - 1] = SchemaConstants.SPAN_LIST_ATTRIBUTE;

        IField[] fields1 = { new StringField("bruce"), new StringField("john Lee"), new IntegerField(46),
                new DoubleField(5.50), new DateField(new SimpleDateFormat("MM-dd-yyyy").parse("01-14-1970")),
                new TextField("Tall Angry"), new ListField<Span>(list) };
        IField[] fields2 = { new StringField("christian john wayne"), new StringField("rock bale"),
                new IntegerField(42), new DoubleField(5.99),
                new DateField(new SimpleDateFormat("MM-dd-yyyy").parse("01-13-1974")), new TextField("Tall Fair"),
                new ListField<Span>(list) };
        ITuple tuple1 = new DataTuple(new Schema(schemaAttributes), fields1);
        ITuple tuple2 = new DataTuple(new Schema(schemaAttributes), fields2);
        List<ITuple> expectedResults = new ArrayList<ITuple>();
        expectedResults.add(tuple1);
        expectedResults.add(tuple2);
        List<Attribute> attributes = Arrays.asList(TestConstants.FIRST_NAME_ATTR, TestConstants.LAST_NAME_ATTR,
                TestConstants.DESCRIPTION_ATTR);

        List<ITuple> returnedResults = getQueryResults(dictionary, KeywordMatchingType.PHRASE_INDEXBASED, attributes);
        boolean contains = TestUtils.containsAllResults(expectedResults, returnedResults);
        Assert.assertTrue(contains);
    }


    /**
     * Scenario S-8:verifies ITuple returned by DictionaryMatcher and multiple
     * word queries using SCAN OPERATOR
     */

    @Test
    public void testMultipleWordsQueryUsingScan() throws Exception {

        ArrayList<String> names = new ArrayList<String>(Arrays.asList("george lin lin"));
        IDictionary dictionary = new Dictionary(names);
        
        // create data tuple first
        List<Span> list = new ArrayList<Span>();
        Span span = new Span("firstName", 0, 14, "george lin lin", "george lin lin");
        list.add(span);
        Attribute[] schemaAttributes = new Attribute[TestConstants.ATTRIBUTES_PEOPLE.length + 1];
        for (int count = 0; count < schemaAttributes.length - 1; count++) {
            schemaAttributes[count] = TestConstants.ATTRIBUTES_PEOPLE[count];
        }
        schemaAttributes[schemaAttributes.length - 1] = SchemaConstants.SPAN_LIST_ATTRIBUTE;

        IField[] fields1 = { new StringField("george lin lin"), new StringField("lin clooney"), new IntegerField(43),
                new DoubleField(6.06), new DateField(new SimpleDateFormat("MM-dd-yyyy").parse("01-13-1973")),
                new TextField("Lin Clooney is Short and lin clooney is Angry"), new ListField<Span>(list) };
        ITuple tuple1 = new DataTuple(new Schema(schemaAttributes), fields1);
        List<ITuple> expectedResults = new ArrayList<ITuple>();
        expectedResults.add(tuple1);
        List<Attribute> attributes = Arrays.asList(TestConstants.FIRST_NAME_ATTR, TestConstants.LAST_NAME_ATTR,
                TestConstants.DESCRIPTION_ATTR);

        List<ITuple> returnedResults = getQueryResults(dictionary, KeywordMatchingType.SUBSTRING_SCANBASED, attributes);
        boolean contains = TestUtils.containsAllResults(expectedResults, returnedResults);
        Assert.assertTrue(contains);
    }
    
    /**
     * Scenario S-9:verifies ITuple returned by DictionaryMatcher and multiple
     * word queries using KEYWORD OPERATOR
     */

    @Test
    public void testMultipleWordsQueryUsingKeyword() throws Exception {

        ArrayList<String> names = new ArrayList<String>(Arrays.asList("george lin lin"));
        IDictionary dictionary = new Dictionary(names);
        
        // create data tuple first
        List<Span> list = new ArrayList<Span>();
        Span span = new Span("firstName", 0, 14, "george lin lin", "george lin lin");
        list.add(span);
        Attribute[] schemaAttributes = new Attribute[TestConstants.ATTRIBUTES_PEOPLE.length + 1];
        for (int count = 0; count < schemaAttributes.length - 1; count++) {
            schemaAttributes[count] = TestConstants.ATTRIBUTES_PEOPLE[count];
        }
        schemaAttributes[schemaAttributes.length - 1] = SchemaConstants.SPAN_LIST_ATTRIBUTE;

        IField[] fields1 = { new StringField("george lin lin"), new StringField("lin clooney"), new IntegerField(43),
                new DoubleField(6.06), new DateField(new SimpleDateFormat("MM-dd-yyyy").parse("01-13-1973")),
                new TextField("Lin Clooney is Short and lin clooney is Angry"), new ListField<Span>(list) };
        ITuple tuple1 = new DataTuple(new Schema(schemaAttributes), fields1);
        List<ITuple> expectedResults = new ArrayList<ITuple>();
        expectedResults.add(tuple1);
        List<Attribute> attributes = Arrays.asList(TestConstants.FIRST_NAME_ATTR, TestConstants.LAST_NAME_ATTR,
                TestConstants.DESCRIPTION_ATTR);

        List<ITuple> returnedResults = getQueryResults(dictionary, KeywordMatchingType.CONJUNCTION_INDEXBASED, attributes);
        boolean contains = TestUtils.containsAllResults(expectedResults, returnedResults);
        Assert.assertTrue(contains);
    }
    
    /**
     * Scenario S-10:verifies ITuple returned by DictionaryMatcher and multiple
     * word queries using PHRASE OPERATOR
     */

    @Test
    public void testMultipleWordsQueryUsingPhrase() throws Exception {

        ArrayList<String> names = new ArrayList<String>(Arrays.asList("george lin lin"));
        IDictionary dictionary = new Dictionary(names);
        
        // create data tuple first
        List<Span> list = new ArrayList<Span>();
        Span span = new Span("firstName", 0, 14, "george lin lin", "george lin lin");
        list.add(span);
        Attribute[] schemaAttributes = new Attribute[TestConstants.ATTRIBUTES_PEOPLE.length + 1];
        for (int count = 0; count < schemaAttributes.length - 1; count++) {
            schemaAttributes[count] = TestConstants.ATTRIBUTES_PEOPLE[count];
        }
        schemaAttributes[schemaAttributes.length - 1] = SchemaConstants.SPAN_LIST_ATTRIBUTE;

        IField[] fields1 = { new StringField("george lin lin"), new StringField("lin clooney"), new IntegerField(43),
                new DoubleField(6.06), new DateField(new SimpleDateFormat("MM-dd-yyyy").parse("01-13-1973")),
                new TextField("Lin Clooney is Short and lin clooney is Angry"), new ListField<Span>(list) };
        ITuple tuple1 = new DataTuple(new Schema(schemaAttributes), fields1);
        List<ITuple> expectedResults = new ArrayList<ITuple>();
        expectedResults.add(tuple1);
        List<Attribute> attributes = Arrays.asList(TestConstants.FIRST_NAME_ATTR, TestConstants.LAST_NAME_ATTR,
                TestConstants.DESCRIPTION_ATTR);

        List<ITuple> returnedResults = getQueryResults(dictionary, KeywordMatchingType.PHRASE_INDEXBASED, attributes);
        boolean contains = TestUtils.containsAllResults(expectedResults, returnedResults);
        Assert.assertTrue(contains);
    }


    /**
     * Scenario S-11:verifies: data source has multiple attributes, and an entity
     * can appear in all the fields and multiple times using SCAN OPERATOR.
     */

    @Test
    public void testWordInMultipleFieldsQueryUsingScan() throws Exception {

        ArrayList<String> names = new ArrayList<String>(Arrays.asList("lin clooney"));
        IDictionary dictionary = new Dictionary(names);
        // create data tuple first
        List<Span> list = new ArrayList<Span>();
        Span span1 = new Span("lastName", 0, 11, "lin clooney", "lin clooney");
        Span span2 = new Span("description", 0, 11, "lin clooney", "Lin Clooney");
        Span span3 = new Span("description", 25, 36, "lin clooney", "lin clooney");
        list.add(span1);
        list.add(span2);
        list.add(span3);
        Attribute[] schemaAttributes = new Attribute[TestConstants.ATTRIBUTES_PEOPLE.length + 1];
        for (int count = 0; count < schemaAttributes.length - 1; count++) {
            schemaAttributes[count] = TestConstants.ATTRIBUTES_PEOPLE[count];
        }
        schemaAttributes[schemaAttributes.length - 1] = SchemaConstants.SPAN_LIST_ATTRIBUTE;

        IField[] fields1 = { new StringField("george lin lin"), new StringField("lin clooney"), new IntegerField(43),
                new DoubleField(6.06), new DateField(new SimpleDateFormat("MM-dd-yyyy").parse("01-13-1973")),
                new TextField("Lin Clooney is Short and lin clooney is Angry"), new ListField<Span>(list) };
        ITuple tuple1 = new DataTuple(new Schema(schemaAttributes), fields1);
        List<ITuple> expectedResults = new ArrayList<ITuple>();
        expectedResults.add(tuple1);
        List<Attribute> attributes = Arrays.asList(TestConstants.FIRST_NAME_ATTR, TestConstants.LAST_NAME_ATTR,
                TestConstants.DESCRIPTION_ATTR);

        List<ITuple> returnedResults = getQueryResults(dictionary, KeywordMatchingType.SUBSTRING_SCANBASED, attributes);
        boolean contains = TestUtils.containsAllResults(expectedResults, returnedResults);
        Assert.assertTrue(contains);
    }
    
    /**
     * Scenario S-12:verifies: data source has multiple attributes, and an entity
     * can appear in all the fields and multiple times using KEYWORD OPERATOR.
     */

    @Test
    public void testWordInMultipleFieldsQueryUsingKeyword() throws Exception {

        ArrayList<String> names = new ArrayList<String>(Arrays.asList("lin clooney"));
        IDictionary dictionary = new Dictionary(names);
        // create data tuple first
        List<Span> list = new ArrayList<Span>();
        
        Span span1 = new Span("lastName", 0, 11, "lin clooney", "lin clooney");
        
        Span span2 = new Span("description", 0, 3, "lin", "Lin", 0);
        Span span3 = new Span("description", 4, 11, "clooney", "Clooney", 1);
        Span span4 = new Span("description", 25, 28, "lin", "lin", 5);
        Span span5 = new Span("description", 29, 36, "clooney", "clooney", 6);
        
        list.add(span1);
        list.add(span2);
        list.add(span3);
        list.add(span4);
        list.add(span5);
        
        Attribute[] schemaAttributes = new Attribute[TestConstants.ATTRIBUTES_PEOPLE.length + 1];
        for (int count = 0; count < schemaAttributes.length - 1; count++) {
            schemaAttributes[count] = TestConstants.ATTRIBUTES_PEOPLE[count];
        }
        schemaAttributes[schemaAttributes.length - 1] = SchemaConstants.SPAN_LIST_ATTRIBUTE;

        IField[] fields1 = { new StringField("george lin lin"), new StringField("lin clooney"), new IntegerField(43),
                new DoubleField(6.06), new DateField(new SimpleDateFormat("MM-dd-yyyy").parse("01-13-1973")),
                new TextField("Lin Clooney is Short and lin clooney is Angry"), new ListField<Span>(list) };
        ITuple tuple1 = new DataTuple(new Schema(schemaAttributes), fields1);
        List<ITuple> expectedResults = new ArrayList<ITuple>();
        expectedResults.add(tuple1);
        List<Attribute> attributes = Arrays.asList(TestConstants.FIRST_NAME_ATTR, TestConstants.LAST_NAME_ATTR,
                TestConstants.DESCRIPTION_ATTR);

        List<ITuple> returnedResults = getQueryResults(dictionary, KeywordMatchingType.CONJUNCTION_INDEXBASED, attributes);
        boolean contains = TestUtils.containsAllResults(expectedResults, returnedResults);
        Assert.assertTrue(contains);
    }
    /**
     * Scenario S-13:verifies: data source has multiple attributes, and an entity
     * can appear in all the fields and multiple times using PHRASE OPERATOR.
     */

    @Test
    public void testWordInMultipleFieldsQueryUsingPhrase() throws Exception {

        ArrayList<String> names = new ArrayList<String>(Arrays.asList("lin clooney"));
        IDictionary dictionary = new Dictionary(names);
        // create data tuple first
        List<Span> list = new ArrayList<Span>();
        Span span1 = new Span("lastName", 0, 11, "lin clooney", "lin clooney");
        Span span2 = new Span("description", 0, 11, "lin clooney", "Lin Clooney");
        Span span3 = new Span("description", 25, 36, "lin clooney", "lin clooney");
        list.add(span1);
        list.add(span2);
        list.add(span3);
        Attribute[] schemaAttributes = new Attribute[TestConstants.ATTRIBUTES_PEOPLE.length + 1];
        for (int count = 0; count < schemaAttributes.length - 1; count++) {
            schemaAttributes[count] = TestConstants.ATTRIBUTES_PEOPLE[count];
        }
        schemaAttributes[schemaAttributes.length - 1] = SchemaConstants.SPAN_LIST_ATTRIBUTE;

        IField[] fields1 = { new StringField("george lin lin"), new StringField("lin clooney"), new IntegerField(43),
                new DoubleField(6.06), new DateField(new SimpleDateFormat("MM-dd-yyyy").parse("01-13-1973")),
                new TextField("Lin Clooney is Short and lin clooney is Angry"), new ListField<Span>(list) };
        ITuple tuple1 = new DataTuple(new Schema(schemaAttributes), fields1);
        List<ITuple> expectedResults = new ArrayList<ITuple>();
        expectedResults.add(tuple1);
        List<Attribute> attributes = Arrays.asList(TestConstants.FIRST_NAME_ATTR, TestConstants.LAST_NAME_ATTR,
                TestConstants.DESCRIPTION_ATTR);

        List<ITuple> returnedResults = getQueryResults(dictionary, KeywordMatchingType.PHRASE_INDEXBASED, attributes);
        boolean contains = TestUtils.containsAllResults(expectedResults, returnedResults);
        Assert.assertTrue(contains);
    }
    
    /**
     * Scenario S-14:verifies: Query with Stop Words match corresponding phrases in the document
     *  using PHRASE OPERATOR.
     */

    @Test
    public void testStopWordsInQueryUsingPhrase() throws Exception {

        ArrayList<String> names = new ArrayList<String>(Arrays.asList("lin and is angry"));
        IDictionary dictionary = new Dictionary(names);
        // create data tuple first
        List<Span> list = new ArrayList<>();
        Span span = new Span("description", 25, 45, "lin and is angry", "lin clooney is Angry");
        list.add(span);

        Attribute[] schemaAttributes = new Attribute[TestConstants.ATTRIBUTES_PEOPLE.length + 1];
        for (int count = 0; count < schemaAttributes.length - 1; count++) {
            schemaAttributes[count] = TestConstants.ATTRIBUTES_PEOPLE[count];
        }
        schemaAttributes[schemaAttributes.length - 1] = SchemaConstants.SPAN_LIST_ATTRIBUTE;

        IField[] fields1 = { new StringField("george lin lin"), new StringField("lin clooney"), new IntegerField(43),
                new DoubleField(6.06), new DateField(new SimpleDateFormat("MM-dd-yyyy").parse("01-13-1973")),
                new TextField("Lin Clooney is Short and lin clooney is Angry"), new ListField<Span>(list) };
        ITuple tuple1 = new DataTuple(new Schema(schemaAttributes), fields1);
        List<ITuple> expectedResults = new ArrayList<ITuple>();
        expectedResults.add(tuple1);
        List<Attribute> attributes = Arrays.asList(TestConstants.FIRST_NAME_ATTR, TestConstants.LAST_NAME_ATTR,
                TestConstants.DESCRIPTION_ATTR);

        List<ITuple> returnedResults = getQueryResults(dictionary, KeywordMatchingType.PHRASE_INDEXBASED, attributes);
        boolean contains = TestUtils.containsAllResults(expectedResults, returnedResults);
        Assert.assertTrue(contains);
    }
    
    public void testMatchingWithLimit() throws Exception {
    	ArrayList<String> word = new ArrayList<String>(Arrays.asList("angry"));
    	IDictionary dictionary = new Dictionary(word);
    	
    	Attribute[] schemaAttributes = new Attribute[TestConstants.ATTRIBUTES_PEOPLE.length + 1];
        for (int count = 0; count < schemaAttributes.length - 1; count++) {
            schemaAttributes[count] = TestConstants.ATTRIBUTES_PEOPLE[count];
        }
        schemaAttributes[schemaAttributes.length - 1] = SchemaConstants.SPAN_LIST_ATTRIBUTE;
    	
    	Span span1 = new Span("description", 5, 10, "angry", "Angry", 1);
    	Span span2 = new Span("description", 6, 11, "angry", "Angry", 1);
    	Span span3 = new Span("description", 40, 45, "angry", "Angry", 8);
    	Span span4 = new Span("description", 6, 11, "angry", "angry", 1);
    	
    	List<Span> list1 = new ArrayList<>();
    	list1.add(span1);
        IField[] fields1 = { new StringField("bruce"), new StringField("john Lee"), new IntegerField(46),
                new DoubleField(5.50), new DateField(new SimpleDateFormat("MM-dd-yyyy").parse("01-14-1970")),
                new TextField("Tall Angry"), new ListField<>(list1) };
        List<Span> list2 = new ArrayList<>();
        list2.add(span2);
        IField[] fields2 = { new StringField("brad lie angelina"), new StringField("pitt"), new IntegerField(44),
                new DoubleField(6.10), new DateField(new SimpleDateFormat("MM-dd-yyyy").parse("01-12-1972")),
                new TextField("White Angry"), new ListField<>(list2) };
        
        
        List<Span> list3 = new ArrayList<>();
        list3.add(span3);
        IField[] fields3 = { new StringField("george lin lin"), new StringField("lin clooney"), new IntegerField(43),
                new DoubleField(6.06), new DateField(new SimpleDateFormat("MM-dd-yyyy").parse("01-13-1973")),
                new TextField("Lin Clooney is Short and lin clooney is Angry"), new ListField<>(list3) };
        
        List<Span> list4 = new ArrayList<>();
        list4.add(span4);
        IField[] fields4 = { new StringField("Mary brown"), new StringField("Lake Forest"),
                new IntegerField(42), new DoubleField(5.99),
                new DateField(new SimpleDateFormat("MM-dd-yyyy").parse("01-13-1974")), new TextField("Short angry"), new ListField<>(list4) };

        ITuple tuple1 = new DataTuple(new Schema(schemaAttributes), fields1);
        ITuple tuple2 = new DataTuple(new Schema(schemaAttributes), fields2);
        ITuple tuple3 = new DataTuple(new Schema(schemaAttributes), fields3);
        ITuple tuple4 = new DataTuple(new Schema(schemaAttributes), fields4);
        
        List<Attribute> attributes = Arrays.asList(TestConstants.FIRST_NAME_ATTR, TestConstants.LAST_NAME_ATTR,
                TestConstants.DESCRIPTION_ATTR);
        List<ITuple> expectedList = new ArrayList<> ();
        List<ITuple> resultList = getQueryResults(dictionary, KeywordMatchingType.PHRASE_INDEXBASED, attributes, 3);
        
        expectedList.add(tuple1);
        expectedList.add(tuple2);
        expectedList.add(tuple3);
        expectedList.add(tuple4);
        
        Assert.assertEquals(expectedList.size(), 4);
        Assert.assertEquals(resultList.size(), 3);
        Assert.assertTrue(expectedList.containsAll(resultList));
    }
    
    @Test
    public void testMatchingWithLimitOffset() throws Exception {
    	ArrayList<String> word = new ArrayList<String>(Arrays.asList("angry"));
    	IDictionary dictionary = new Dictionary(word);
    	
        Attribute[] schemaAttributes = new Attribute[TestConstants.ATTRIBUTES_PEOPLE.length + 1];
        for(int count = 0; count < schemaAttributes.length - 1; count++) {
            schemaAttributes[count] = TestConstants.ATTRIBUTES_PEOPLE[count];
        }
        schemaAttributes[schemaAttributes.length - 1] = SchemaConstants.SPAN_LIST_ATTRIBUTE;
    	
    	Span span1 = new Span("description", 5, 10, "angry", "Angry");
    	Span span2 = new Span("description", 6, 11, "angry", "Angry");
    	Span span3 = new Span("description", 40, 45, "angry", "Angry");
    	Span span4 = new Span("description", 6, 11, "angry", "angry");
    	
    	List<Span> list1 = new ArrayList<>();
    	list1.add(span1);
        IField[] fields1 = { new StringField("bruce"), new StringField("john Lee"), new IntegerField(46),
                new DoubleField(5.50), new DateField(new SimpleDateFormat("MM-dd-yyyy").parse("01-14-1970")),
                new TextField("Tall Angry"), new ListField<>(list1) };
        List<Span> list2 = new ArrayList<>();
        list2.add(span2);
        IField[] fields2 = { new StringField("brad lie angelina"), new StringField("pitt"), new IntegerField(44),
                new DoubleField(6.10), new DateField(new SimpleDateFormat("MM-dd-yyyy").parse("01-12-1972")),
                new TextField("White Angry"), new ListField<>(list2) };
        
        
        List<Span> list3 = new ArrayList<>();
        list3.add(span3);
        IField[] fields3 = { new StringField("george lin lin"), new StringField("lin clooney"), new IntegerField(43),
                new DoubleField(6.06), new DateField(new SimpleDateFormat("MM-dd-yyyy").parse("01-13-1973")),
                new TextField("Lin Clooney is Short and lin clooney is Angry"), new ListField<>(list3) };
        
        List<Span> list4 = new ArrayList<>();
        list4.add(span4);
        IField[] fields4 = { new StringField("Mary brown"), new StringField("Lake Forest"),
                new IntegerField(42), new DoubleField(5.99),
                new DateField(new SimpleDateFormat("MM-dd-yyyy").parse("01-13-1974")), new TextField("Short angry"), new ListField<>(list4) };

        ITuple tuple1 = new DataTuple(new Schema(schemaAttributes), fields1);
        ITuple tuple2 = new DataTuple(new Schema(schemaAttributes), fields2);
        ITuple tuple3 = new DataTuple(new Schema(schemaAttributes), fields3);
        ITuple tuple4 = new DataTuple(new Schema(schemaAttributes), fields4);
        
        List<Attribute> attributes = Arrays.asList(TestConstants.FIRST_NAME_ATTR, TestConstants.LAST_NAME_ATTR,
                TestConstants.DESCRIPTION_ATTR);
        List<ITuple> resultList = getQueryResults(dictionary, KeywordMatchingType.PHRASE_INDEXBASED, attributes, 3, 2);
        List<ITuple> expectedList = new ArrayList<>();
        
        expectedList.add(tuple1);
        expectedList.add(tuple2);
        expectedList.add(tuple3);
        expectedList.add(tuple4);
    	
        Assert.assertEquals(expectedList.size(), 4);
    	Assert.assertEquals(resultList.size(), 2);
    	Assert.assertTrue(expectedList.containsAll(resultList));
    }
}<|MERGE_RESOLUTION|>--- conflicted
+++ resolved
@@ -69,13 +69,25 @@
     public void cleanUp() throws Exception {
         dataWriter.clearData();
     }
-
+    
     public List<ITuple> getQueryResults(IDictionary dictionary, KeywordMatchingType srcOpType,
             List<Attribute> attributes) throws Exception {
+    	return getQueryResults(dictionary, srcOpType, attributes, Integer.MAX_VALUE, 0);
+    }
+
+    
+    public List<ITuple> getQueryResults(IDictionary dictionary, KeywordMatchingType srcOpType,
+            List<Attribute> attributes, int limit) throws Exception {
+    	return getQueryResults(dictionary, srcOpType, attributes, limit, 0);
+    }
+
+
+    public List<ITuple> getQueryResults(IDictionary dictionary, KeywordMatchingType srcOpType,
+            List<Attribute> attributes, int limit, int offset) throws Exception {
         List<ITuple> dictionaryMatcherSourceOperatorResults = 
-                getDictionaryMatcherSourceOperatorResults(dictionary, srcOpType, attributes);
+                getDictionaryMatcherSourceOperatorResults(dictionary, srcOpType, attributes, limit, offset);
         List<ITuple> dictionaryMatcherResults = 
-                getDictionaryMatcherResults(dictionary, srcOpType, attributes);
+                getDictionaryMatcherResults(dictionary, srcOpType, attributes, limit, offset);
         
         Assert.assertTrue(TestUtils.containsAllResults(dictionaryMatcherSourceOperatorResults, dictionaryMatcherResults));
 
@@ -83,29 +95,12 @@
     }
     
     private List<ITuple> getDictionaryMatcherSourceOperatorResults(IDictionary dictionary, KeywordMatchingType srcOpType,
-            List<Attribute> attributes) throws Exception {
+            List<Attribute> attributes, int limit, int offset) throws Exception {
         DictionaryPredicate dictionaryPredicate = new DictionaryPredicate(dictionary, attributes, luceneAnalyzer, srcOpType);
         DictionaryMatcherSourceOperator dictionaryMatcher = new DictionaryMatcherSourceOperator(dictionaryPredicate, dataStore);    
-
-<<<<<<< HEAD
-    	return getQueryResults(dictionary, srcOpType, attributes, Integer.MAX_VALUE, 0);
-    }
-    
-    public List<ITuple> getQueryResults(IDictionary dictionary, KeywordMatchingType srcOpType,
-            List<Attribute> attributes, int limit) throws Exception {
-
-    	return getQueryResults(dictionary, srcOpType, attributes, limit, 0);
-    }
-    
-    public List<ITuple> getQueryResults(IDictionary dictionary, KeywordMatchingType srcOpType,
-            List<Attribute> attributes, int limit, int offset) throws Exception {
-
-    	IPredicate dictionaryPredicate = new DictionaryPredicate(dictionary, dataStore, attributes, luceneAnalyzer, srcOpType);
-    	dictionaryMatcher = new DictionaryMatcher(dictionaryPredicate);
-    	dictionaryMatcher.open();
     	dictionaryMatcher.setLimit(limit);
     	dictionaryMatcher.setOffset(offset);
-=======
+
         dictionaryMatcher.open();
         ITuple nextTuple = null;
         List<ITuple> results = new ArrayList<ITuple>();
@@ -117,15 +112,16 @@
     }
     
     private List<ITuple> getDictionaryMatcherResults(IDictionary dictionary, KeywordMatchingType srcOpType,
-            List<Attribute> attributes) throws Exception {
+            List<Attribute> attributes, int limit, int offset) throws Exception {
         DictionaryPredicate dictionaryPredicate = new DictionaryPredicate(dictionary, attributes, luceneAnalyzer, srcOpType);
         
         DictionaryMatcher dictionaryMatcher = new DictionaryMatcher(dictionaryPredicate);
+    	dictionaryMatcher.setLimit(limit);
+    	dictionaryMatcher.setOffset(offset);
         ScanBasedSourceOperator indexSource = dictionaryPredicate.getScanSourceOperator(dataStore);
         dictionaryMatcher.setInputOperator(indexSource);
         
         dictionaryMatcher.open();
->>>>>>> ee054292
         ITuple nextTuple = null;
         List<ITuple> results = new ArrayList<ITuple>();
         while ((nextTuple = dictionaryMatcher.getNextTuple()) != null) {
