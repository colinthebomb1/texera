package edu.uci.ics.textdb.dataflow.nlpextractor;

import java.util.ArrayList;
import java.util.Arrays;
import java.util.List;

import org.apache.lucene.analysis.Analyzer;
import org.apache.lucene.analysis.standard.StandardAnalyzer;
import org.apache.lucene.queryparser.classic.QueryParser;
import org.apache.lucene.search.Query;
import org.junit.After;
import org.junit.Assert;
import org.junit.Test;

import edu.uci.ics.textdb.api.common.Attribute;
import edu.uci.ics.textdb.api.common.IPredicate;
import edu.uci.ics.textdb.api.common.ITuple;
import edu.uci.ics.textdb.api.common.Schema;
import edu.uci.ics.textdb.api.dataflow.ISourceOperator;
import edu.uci.ics.textdb.api.storage.IDataReader;
import edu.uci.ics.textdb.api.storage.IDataStore;
import edu.uci.ics.textdb.api.storage.IDataWriter;
import edu.uci.ics.textdb.common.constants.DataConstants;
import edu.uci.ics.textdb.common.utils.Utils;
import edu.uci.ics.textdb.dataflow.nlpextrator.NlpExtractor;
import edu.uci.ics.textdb.dataflow.nlpextrator.NlpPredicate;
import edu.uci.ics.textdb.dataflow.source.ScanBasedSourceOperator;
import edu.uci.ics.textdb.dataflow.utils.TestUtils;
import edu.uci.ics.textdb.storage.DataReaderPredicate;
import edu.uci.ics.textdb.storage.DataStore;
import edu.uci.ics.textdb.storage.reader.DataReader;
import edu.uci.ics.textdb.storage.writer.DataWriter;

/**
 * @author Feng [sam0227]
 */
public class NlpExtractorTest {
    private NlpExtractor nlpExtractor;

    private IDataWriter dataWriter;
    private IDataReader dataReader;
    private IDataStore dataStore;

    private Query query;
    private Analyzer analyzer;

    private DataReaderPredicate dataReaderPredicate;

    @After
    public void cleanUp() throws Exception {
        dataWriter.clearData();
    }

    /**
     * @param sourceOperator
     * @param attributes
     * @param nlpTokenType
     * @return
     * @throws Exception
     * @about Using NlpExtractor to get all returned results from
     *        sourceOperator, return as a list of tuples
     */
    public List<ITuple> getQueryResults(ISourceOperator sourceOperator, List<Attribute> attributes,
            NlpPredicate.NlpTokenType nlpTokenType) throws Exception {

<<<<<<< HEAD
        NlpPredicate nlpPredicate = new NlpPredicate(nlpTokenType, attributes);
        nlpExtractor = new NlpExtractor(nlpPredicate);
        nlpExtractor.setInputOperator(sourceOperator);
=======
        return getQueryResults(sourceOperator, attributes, nlpTokenType, Integer.MAX_VALUE, 0);
    }
    
    public List<ITuple> getQueryResults(ISourceOperator sourceOperator, List<Attribute> attributes,
            NlpExtractor.NlpTokenType nlpTokenType, int limit) throws Exception {

        return getQueryResults(sourceOperator, attributes, nlpTokenType, limit, 0);
    }
    
    public List<ITuple> getQueryResults(ISourceOperator sourceOperator, List<Attribute> attributes,
            NlpExtractor.NlpTokenType nlpTokenType, int limit, int offset) throws Exception {

        nlpExtractor = new NlpExtractor(sourceOperator, attributes, nlpTokenType);
>>>>>>> d7526fc6
        nlpExtractor.open();
        nlpExtractor.setLimit(limit);
        nlpExtractor.setOffset(offset);
        ITuple nextTuple = null;
        List<ITuple> results = new ArrayList<ITuple>();
        while ((nextTuple = nlpExtractor.getNextTuple()) != null) {
            results.add(nextTuple);
        }
        nlpExtractor.close();
        return results;
    }

    /**
     * Scenario 1: Test getNextTuple with only one span in the return list Text
     * : Microsoft is a organization. Search for all NE_ALL token types
     *
     * @throws Exception
     */
    @Test
    public void getNextTupleTest1() throws Exception {
        List<ITuple> data = NlpExtractorTestConstants.getTest1Tuple();
        ISourceOperator sourceOperator = getSourceOperator(data.get(0).getSchema(), data);

        Attribute attribute1 = NlpExtractorTestConstants.SENTENCE_ONE_ATTR;
        List<Attribute> attributes = new ArrayList<>();
        attributes.add(attribute1);

        List<ITuple> returnedResults = getQueryResults(sourceOperator, attributes, NlpPredicate.NlpTokenType.NE_ALL);

        List<ITuple> expectedResults = NlpExtractorTestConstants.getTest1ResultTuples();
        System.out.println("expected: "+expectedResults);
        System.out.println("result: "+returnedResults);
        boolean contains = TestUtils.containsAllResults(expectedResults, returnedResults);
        Assert.assertTrue(contains);
    }

    /**
     * Scenario 2: Test getNextTuple with more than one span in the return list
     * Text: Microsoft, Google and Facebook are organizations Search for all
     * NE_ALL token types
     */
    @Test
    public void getNextTupleTest2() throws Exception {
        List<ITuple> data = NlpExtractorTestConstants.getTest2Tuple();
        ISourceOperator sourceOperator = getSourceOperator(data.get(0).getSchema(), data);

        Attribute attribute1 = NlpExtractorTestConstants.SENTENCE_ONE_ATTR;
        List<Attribute> attributes = new ArrayList<>();
        attributes.add(attribute1);

        List<ITuple> returnedResults = getQueryResults(sourceOperator, attributes, NlpPredicate.NlpTokenType.NE_ALL);
        List<ITuple> expectedResults = NlpExtractorTestConstants.getTest2ResultTuples();

        boolean contains = TestUtils.containsAllResults(expectedResults, returnedResults);
        Assert.assertTrue(contains);

    }

    /**
     * Scenario 3: Test getNextTuple with more than one span in the return list
     * and with different recognized classes. Text: Microsoft, Google and
     * Facebook are organizations and Donald Trump and Barack Obama are persons.
     * Search for all NE_ALL token types
     */
    @Test
    public void getNextTupleTest3() throws Exception {
        List<ITuple> data = NlpExtractorTestConstants.getTest3Tuple();
        ISourceOperator sourceOperator = getSourceOperator(data.get(0).getSchema(), data);

        Attribute attribute1 = NlpExtractorTestConstants.SENTENCE_ONE_ATTR;
        List<Attribute> attributes = new ArrayList<>();
        attributes.add(attribute1);

        List<ITuple> returnedResults = getQueryResults(sourceOperator, attributes, NlpPredicate.NlpTokenType.NE_ALL);
        List<ITuple> expectedResults = NlpExtractorTestConstants.getTest3ResultTuples();

        boolean contains = TestUtils.containsAllResults(expectedResults, returnedResults);

        Assert.assertTrue(contains);
    }

    /**
     * Scenario 4:Test getNextTuple with more than one span in the return list
     * and with different recognized classes and more than one fields in the
     * source tuple.
     * <p>
     * Sentence1: Microsoft, Google and Facebook are organizations. Sentence2:
     * Donald Trump and Barack Obama are persons. Search for all NE_ALL token
     * types
     */
    @Test
    public void getNextTupleTest4() throws Exception {
        List<ITuple> data = NlpExtractorTestConstants.getTest4Tuple();
        ISourceOperator sourceOperator = getSourceOperator(data.get(0).getSchema(), data);

        Attribute attribute1 = NlpExtractorTestConstants.SENTENCE_ONE_ATTR;
        Attribute attribute2 = NlpExtractorTestConstants.SENTENCE_TWO_ATTR;

        List<Attribute> attributes = new ArrayList<>();
        attributes.add(attribute1);
        attributes.add(attribute2);

        List<ITuple> returnedResults = getQueryResults(sourceOperator, attributes, NlpPredicate.NlpTokenType.NE_ALL);
        List<ITuple> expectedResults = NlpExtractorTestConstants.getTest4ResultTuples();

        boolean contains = TestUtils.containsAllResults(expectedResults, returnedResults);

        Assert.assertTrue(contains);
    }

    /**
     * Scenario 5:Test getNextTuple using two fields:
     * <p>
     * Sentence1: Microsoft, Google and Facebook are organizations. Sentence2:
     * Donald Trump and Barack Obama are persons.
     * <p>
     * Only search the second field for all NE_ALL token types
     */
    @Test
    public void getNextTupleTest5() throws Exception {
        List<ITuple> data = NlpExtractorTestConstants.getTest4Tuple();
        ISourceOperator sourceOperator = getSourceOperator(data.get(0).getSchema(), data);

        Attribute attribute = NlpExtractorTestConstants.SENTENCE_TWO_ATTR;
        List<Attribute> attributes = new ArrayList<>();
        attributes.add(attribute);

        List<ITuple> returnedResults = getQueryResults(sourceOperator, attributes, NlpPredicate.NlpTokenType.NE_ALL);

        List<ITuple> expectedResults = NlpExtractorTestConstants.getTest5ResultTuples();

        boolean contains = TestUtils.containsAllResults(expectedResults, returnedResults);

        Assert.assertTrue(contains);
    }

    /**
     * Scenario 6:Test getNextTuple using two fields:
     * <p>
     * Sentence1: Microsoft, Google and Facebook are organizations. Sentence2:
     * Donald Trump and Barack Obama are persons.
     * <p>
     * Only search for Organization for all fields.
     */
    @Test
    public void getNextTupleTest6() throws Exception {
        List<ITuple> data = NlpExtractorTestConstants.getTest4Tuple();
        ISourceOperator sourceOperator = getSourceOperator(data.get(0).getSchema(), data);

        Attribute attribute1 = NlpExtractorTestConstants.SENTENCE_ONE_ATTR;
        Attribute attribute2 = NlpExtractorTestConstants.SENTENCE_TWO_ATTR;

        List<Attribute> attributes = new ArrayList<>();
        attributes.add(attribute1);
        attributes.add(attribute2);

        List<ITuple> returnedResults = getQueryResults(sourceOperator, attributes,
                NlpPredicate.NlpTokenType.Organization);

        List<ITuple> expectedResults = NlpExtractorTestConstants.getTest6ResultTuples();

        boolean contains = TestUtils.containsAllResults(expectedResults, returnedResults);

        Assert.assertTrue(contains);
    }

    /**
     * Scenario 7:Test getNextTuple using sentence: Sentence1: Feeling the warm
     * sun rays beaming steadily down, the girl decided there was no need to
     * wear a coat. Search for Adjective.
     */
    @Test
    public void getNextTupleTest7() throws Exception {
        List<ITuple> data = NlpExtractorTestConstants.getTest7Tuple();
        ISourceOperator sourceOperator = getSourceOperator(data.get(0).getSchema(), data);

        Attribute attribute1 = NlpExtractorTestConstants.SENTENCE_ONE_ATTR;

        List<Attribute> attributes = new ArrayList<>();
        attributes.add(attribute1);

        List<ITuple> returnedResults = getQueryResults(sourceOperator, attributes, NlpPredicate.NlpTokenType.Adjective);

        List<ITuple> expectedResults = NlpExtractorTestConstants.getTest7ResultTuples();

        boolean contains = TestUtils.containsAllResults(expectedResults, returnedResults);

        Assert.assertTrue(contains);
    }

    @Test
    public void getNextTupleTest8() throws Exception {
        List<ITuple> data = NlpExtractorTestConstants.getTest8Tuple();
        ISourceOperator sourceOperator = getSourceOperator(data.get(0).getSchema(), data);

        Attribute attribute1 = NlpExtractorTestConstants.SENTENCE_ONE_ATTR;

        List<Attribute> attributes = new ArrayList<>();
        attributes.add(attribute1);

        List<ITuple> returnedResults = getQueryResults(sourceOperator, attributes, NlpExtractor.NlpTokenType.Money);
        List<ITuple> expectedResults = NlpExtractorTestConstants.getTest8ResultTuples();

        boolean contains = TestUtils.containsAllResults(expectedResults, returnedResults);
        Assert.assertTrue(contains);
    }

    @Test
    public void getNextTupleTest9() throws Exception {
        List<ITuple> data = NlpExtractorTestConstants.getTest9Tuple();
        ISourceOperator sourceOperator = getSourceOperator(data.get(0).getSchema(), data);

        Attribute attribute1 = NlpExtractorTestConstants.SENTENCE_ONE_ATTR;
        Attribute attribute2 = NlpExtractorTestConstants.SENTENCE_TWO_ATTR;

        List<Attribute> attributes = new ArrayList<>();
        attributes.add(attribute1);
        attributes.add(attribute2);

        List<ITuple> returnedResults = Utils
                .removePayload(getQueryResults(sourceOperator, attributes, NlpExtractor.NlpTokenType.NE_ALL));
        List<ITuple> expectedResults = NlpExtractorTestConstants.getTest9ResultTuples();

        boolean contains = TestUtils.containsAllResults(expectedResults, returnedResults);
        Assert.assertTrue(contains);
    }
    
    @Test
    public void getNextTupleTest10() throws Exception {
        List<ITuple> data = NlpExtractorTestConstants.getOneSentenceTestTuple();
        ISourceOperator sourceOperator = getSourceOperator(NlpExtractorTestConstants.SCHEMA_ONE_SENTENCE, data);
        
        Attribute attribute1 = NlpExtractorTestConstants.SENTENCE_ONE_ATTR;
        List<Attribute> attributes = Arrays.asList(attribute1);
        
        List<ITuple> returnedResults = getQueryResults(sourceOperator, attributes, NlpExtractor.NlpTokenType.NE_ALL);
        List<ITuple> expectedResults = NlpExtractorTestConstants.getTest10ResultTuples();
        boolean contains = TestUtils.containsAllResults(expectedResults, returnedResults);
        Assert.assertTrue(contains);
    }
    
    @Test
    public void getNextTupleTest11() throws Exception {
        List<ITuple> data = NlpExtractorTestConstants.getTwoSentenceTestTuple();
        ISourceOperator sourceOperator = getSourceOperator(NlpExtractorTestConstants.SCHEMA_TWO_SENTENCE, data);
        
        Attribute attribute1 = NlpExtractorTestConstants.SENTENCE_ONE_ATTR;
        Attribute attribute2 = NlpExtractorTestConstants.SENTENCE_TWO_ATTR;
        List<Attribute> attributes = Arrays.asList(attribute1, attribute2);
        
        List<ITuple> returnedResults = Utils.removePayload(getQueryResults(sourceOperator, attributes, NlpExtractor.NlpTokenType.NE_ALL));        
        List<ITuple> expectedResults = NlpExtractorTestConstants.getTest11ResultTuple();  
        boolean contains = TestUtils.containsAllResults(expectedResults, returnedResults);
        Assert.assertTrue(contains);
    }
    
    public void getNextTupleTestWithLimit() throws Exception {
        List<ITuple> data = NlpExtractorTestConstants.getOneSentenceTestTuple();
        ISourceOperator sourceOperator = getSourceOperator(NlpExtractorTestConstants.SCHEMA_ONE_SENTENCE, data);
        
        Attribute attribute1 = NlpExtractorTestConstants.SENTENCE_ONE_ATTR;
        List<Attribute> attributes = Arrays.asList(attribute1);
        
        List<ITuple> returnedResults = getQueryResults(sourceOperator, attributes, NlpExtractor.NlpTokenType.NE_ALL, 3);
        List<ITuple> expectedResults = NlpExtractorTestConstants.getTest10ResultTuples();
        
        // ExpectedResults is the array containing all the matches.
        // Since the order of returning records in returnedResults is not deterministic, we use containsAll
        // to ensure that the records in returnedResults are included in the ExpectedResults.
        Assert.assertEquals(returnedResults.size(), 3);
        Assert.assertTrue(expectedResults.containsAll(returnedResults));
    }
    
    public void getNextTupleTestWithLimitOffset() throws Exception {
        List<ITuple> data = NlpExtractorTestConstants.getOneSentenceTestTuple();
        ISourceOperator sourceOperator = getSourceOperator(NlpExtractorTestConstants.SCHEMA_ONE_SENTENCE, data);
        
        Attribute attribute1 = NlpExtractorTestConstants.SENTENCE_ONE_ATTR;
        List<Attribute> attributes = Arrays.asList(attribute1);
        
        List<ITuple> returnedResults = getQueryResults(sourceOperator, attributes, NlpExtractor.NlpTokenType.NE_ALL, 2, 2);
        List<ITuple> expectedResults = NlpExtractorTestConstants.getTest10ResultTuples();
        
        Assert.assertEquals(returnedResults.size(), 2);
        Assert.assertTrue(expectedResults.containsAll(returnedResults));
    }

    /**
     * @param schema
     *            The data schema
     * @param data
     * @return
     * @throws Exception
     * @about construct a source operator using given schema and data
     */

    public ISourceOperator getSourceOperator(Schema schema, List<ITuple> data) throws Exception {
        dataStore = new DataStore(DataConstants.INDEX_DIR, schema);
        analyzer = new StandardAnalyzer();
        dataWriter = new DataWriter(dataStore, analyzer);
        dataWriter.writeData(data);

        QueryParser queryParser = new QueryParser(
                NlpExtractorTestConstants.ATTRIBUTES_ONE_SENTENCE.get(0).getFieldName(), analyzer);
        query = queryParser.parse(DataConstants.SCAN_QUERY);
        dataReaderPredicate = new DataReaderPredicate(query, DataConstants.SCAN_QUERY, dataStore,
                Arrays.asList(NlpExtractorTestConstants.ATTRIBUTES_ONE_SENTENCE.get(0)), analyzer);
        dataReader = new DataReader(dataReaderPredicate);

        ISourceOperator sourceOperator = new ScanBasedSourceOperator(dataReader);
        return sourceOperator;

    }

}<|MERGE_RESOLUTION|>--- conflicted
+++ resolved
@@ -13,7 +13,6 @@
 import org.junit.Test;
 
 import edu.uci.ics.textdb.api.common.Attribute;
-import edu.uci.ics.textdb.api.common.IPredicate;
 import edu.uci.ics.textdb.api.common.ITuple;
 import edu.uci.ics.textdb.api.common.Schema;
 import edu.uci.ics.textdb.api.dataflow.ISourceOperator;
@@ -62,26 +61,21 @@
      */
     public List<ITuple> getQueryResults(ISourceOperator sourceOperator, List<Attribute> attributes,
             NlpPredicate.NlpTokenType nlpTokenType) throws Exception {
-
-<<<<<<< HEAD
+        return getQueryResults(sourceOperator, attributes, nlpTokenType, Integer.MAX_VALUE, 0);
+    }
+    
+    public List<ITuple> getQueryResults(ISourceOperator sourceOperator, List<Attribute> attributes,
+            NlpPredicate.NlpTokenType nlpTokenType, int limit) throws Exception {
+        return getQueryResults(sourceOperator, attributes, nlpTokenType, limit, 0);
+    }
+   
+    public List<ITuple> getQueryResults(ISourceOperator sourceOperator, List<Attribute> attributes,
+            NlpPredicate.NlpTokenType nlpTokenType, int limit, int offset) throws Exception {
+
         NlpPredicate nlpPredicate = new NlpPredicate(nlpTokenType, attributes);
         nlpExtractor = new NlpExtractor(nlpPredicate);
         nlpExtractor.setInputOperator(sourceOperator);
-=======
-        return getQueryResults(sourceOperator, attributes, nlpTokenType, Integer.MAX_VALUE, 0);
-    }
-    
-    public List<ITuple> getQueryResults(ISourceOperator sourceOperator, List<Attribute> attributes,
-            NlpExtractor.NlpTokenType nlpTokenType, int limit) throws Exception {
-
-        return getQueryResults(sourceOperator, attributes, nlpTokenType, limit, 0);
-    }
-    
-    public List<ITuple> getQueryResults(ISourceOperator sourceOperator, List<Attribute> attributes,
-            NlpExtractor.NlpTokenType nlpTokenType, int limit, int offset) throws Exception {
-
-        nlpExtractor = new NlpExtractor(sourceOperator, attributes, nlpTokenType);
->>>>>>> d7526fc6
+
         nlpExtractor.open();
         nlpExtractor.setLimit(limit);
         nlpExtractor.setOffset(offset);
@@ -282,7 +276,7 @@
         List<Attribute> attributes = new ArrayList<>();
         attributes.add(attribute1);
 
-        List<ITuple> returnedResults = getQueryResults(sourceOperator, attributes, NlpExtractor.NlpTokenType.Money);
+        List<ITuple> returnedResults = getQueryResults(sourceOperator, attributes, NlpPredicate.NlpTokenType.Money);
         List<ITuple> expectedResults = NlpExtractorTestConstants.getTest8ResultTuples();
 
         boolean contains = TestUtils.containsAllResults(expectedResults, returnedResults);
@@ -302,7 +296,7 @@
         attributes.add(attribute2);
 
         List<ITuple> returnedResults = Utils
-                .removePayload(getQueryResults(sourceOperator, attributes, NlpExtractor.NlpTokenType.NE_ALL));
+                .removePayload(getQueryResults(sourceOperator, attributes, NlpPredicate.NlpTokenType.NE_ALL));
         List<ITuple> expectedResults = NlpExtractorTestConstants.getTest9ResultTuples();
 
         boolean contains = TestUtils.containsAllResults(expectedResults, returnedResults);
@@ -317,7 +311,7 @@
         Attribute attribute1 = NlpExtractorTestConstants.SENTENCE_ONE_ATTR;
         List<Attribute> attributes = Arrays.asList(attribute1);
         
-        List<ITuple> returnedResults = getQueryResults(sourceOperator, attributes, NlpExtractor.NlpTokenType.NE_ALL);
+        List<ITuple> returnedResults = getQueryResults(sourceOperator, attributes, NlpPredicate.NlpTokenType.NE_ALL);
         List<ITuple> expectedResults = NlpExtractorTestConstants.getTest10ResultTuples();
         boolean contains = TestUtils.containsAllResults(expectedResults, returnedResults);
         Assert.assertTrue(contains);
@@ -332,7 +326,7 @@
         Attribute attribute2 = NlpExtractorTestConstants.SENTENCE_TWO_ATTR;
         List<Attribute> attributes = Arrays.asList(attribute1, attribute2);
         
-        List<ITuple> returnedResults = Utils.removePayload(getQueryResults(sourceOperator, attributes, NlpExtractor.NlpTokenType.NE_ALL));        
+        List<ITuple> returnedResults = Utils.removePayload(getQueryResults(sourceOperator, attributes, NlpPredicate.NlpTokenType.NE_ALL));        
         List<ITuple> expectedResults = NlpExtractorTestConstants.getTest11ResultTuple();  
         boolean contains = TestUtils.containsAllResults(expectedResults, returnedResults);
         Assert.assertTrue(contains);
@@ -345,7 +339,7 @@
         Attribute attribute1 = NlpExtractorTestConstants.SENTENCE_ONE_ATTR;
         List<Attribute> attributes = Arrays.asList(attribute1);
         
-        List<ITuple> returnedResults = getQueryResults(sourceOperator, attributes, NlpExtractor.NlpTokenType.NE_ALL, 3);
+        List<ITuple> returnedResults = getQueryResults(sourceOperator, attributes, NlpPredicate.NlpTokenType.NE_ALL, 3);
         List<ITuple> expectedResults = NlpExtractorTestConstants.getTest10ResultTuples();
         
         // ExpectedResults is the array containing all the matches.
@@ -362,7 +356,7 @@
         Attribute attribute1 = NlpExtractorTestConstants.SENTENCE_ONE_ATTR;
         List<Attribute> attributes = Arrays.asList(attribute1);
         
-        List<ITuple> returnedResults = getQueryResults(sourceOperator, attributes, NlpExtractor.NlpTokenType.NE_ALL, 2, 2);
+        List<ITuple> returnedResults = getQueryResults(sourceOperator, attributes, NlpPredicate.NlpTokenType.NE_ALL, 2, 2);
         List<ITuple> expectedResults = NlpExtractorTestConstants.getTest10ResultTuples();
         
         Assert.assertEquals(returnedResults.size(), 2);
