--- conflicted
+++ resolved
@@ -103,14 +103,9 @@
 		}
     }
     
-<<<<<<< HEAD
-
-    private ITuple computeMatchResult(ITuple currentTuple) {
+
+    private ITuple computeMatchingResult(ITuple currentTuple) {
         List<Span> payload = (List<Span>) currentTuple.getField(SchemaConstants.PAYLOAD).getValue(); 
-=======
-    private ITuple computeMatchingResult(ITuple currentTuple) {
-        List<Span> payload = (List<Span>) currentTuple.getField(SchemaConstants.SPAN_LIST).getValue(); 
->>>>>>> 43f52483
         List<Span> relevantSpans = filterRelevantSpans(payload);
         List<Span> matchResults = new ArrayList<>();
         
