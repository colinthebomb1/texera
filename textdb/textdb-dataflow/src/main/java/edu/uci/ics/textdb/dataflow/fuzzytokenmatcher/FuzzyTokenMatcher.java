--- conflicted
+++ resolved
@@ -75,7 +75,6 @@
     @Override
     public ITuple getNextTuple() throws DataFlowException {
 		try {
-<<<<<<< HEAD
             if (limit == 0 || cursor >= limit + offset - 1){
                 return null;
             }
@@ -88,7 +87,7 @@
                 if (! inputSchema.containsField(SchemaConstants.SPAN_LIST)) {
                     sourceTuple = Utils.getSpanTuple(sourceTuple.getFields(), new ArrayList<Span>(), outputSchema);
                 }
-                resultTuple = computeMatchResult(sourceTuple);
+                resultTuple = computeMatchingResult(sourceTuple);
                 if (resultTuple != null) {
                     cursor++;
                 }
@@ -98,30 +97,13 @@
             }
             return resultTuple;
 
-=======
-			if (limit == 0 || cursor >= limit + offset - 1){
-				return null;
-			}
-			ITuple sourceTuple;
-			ITuple resultTuple = null;
-			while ((sourceTuple = inputOperator.getNextTuple()) != null) {
-		    	resultTuple = computeMatchingResult(sourceTuple);
-		    	if (resultTuple != null) {
-		    		cursor++;
-		    	}
-		    	if (cursor >= offset) {
-		    		break;
-		    	}
-			}
-		    return resultTuple;
->>>>>>> d3fb99cb
 		} catch (Exception e) {
 		    e.printStackTrace();
 		    throw new DataFlowException(e.getMessage(), e);
 		}
     }
     
-    private ITuple computeMatchResult(ITuple currentTuple) {
+    private ITuple computeMatchingResult(ITuple currentTuple) {
         List<Span> payload = (List<Span>) currentTuple.getField(SchemaConstants.SPAN_LIST).getValue(); 
         List<Span> relevantSpans = filterRelevantSpans(payload);
         List<Span> matchResults = new ArrayList<>();
@@ -177,62 +159,6 @@
         return relevantSpans;
     }
     
-
-    public void setLimit(int limit){
-    	this.limit = limit;
-    }
-    
-    public int getLimit(){
-    	return this.limit;
-    }
-    
-    public void setOffset(int offset){
-    	this.offset = offset;
-    }
-    
-    public int getOffset(){
-    	return this.offset;
-    }
-
-<<<<<<< HEAD
-=======
-    private ITuple computeMatchingResult(ITuple sourceTuple){
-    	if (sourceTuple == null) {
-    		return null;
-    	}
-    	if (! this.predicate.getIsSpanInformationAdded()) {
-    		return sourceTuple;
-    	}
-	    int schemaIndex = sourceTuple.getSchema().getIndex(SchemaConstants.SPAN_LIST_ATTRIBUTE.getFieldName());
-	    List<Span> resultSpans =
-                (List<Span>)sourceTuple.getField(schemaIndex).getValue();
-        
-	    /*The source operator returns spans even for those fields which did not satisfy the threshold criterion.
-	     *  So if two attributes A,B have 10 and 5 matching tokens, and we set threshold to 10,
-	     *  the number of spans returned is 15. So we need to filter those 5 spans for attribute B.
-	    */
-	    for(int attributeIndex = 0; attributeIndex < attributeList.size(); attributeIndex++) {
-	        String fieldName = attributeList.get(attributeIndex).getFieldName();
-	        IField field = sourceTuple.getField(fieldName);
-            
-	        if (field instanceof TextField) {         //Lucene defines Fuzzy Token Matching only for text fields.
-	            int tokensMatched = 0;
-	            List<Span> attributeSpans = new ArrayList<>();
-	            for (Span span : resultSpans) {
-	                if (span.getFieldName().equals(fieldName)) {
-	                    attributeSpans.add(span);
-	                    if (queryTokens.contains(span.getKey()))
-	                        tokensMatched++;
-	                }
-	            }
-	            if (tokensMatched < threshold) {
-	                resultSpans.removeAll(attributeSpans);
-	            }
-	        }
-	    }
-	    return sourceTuple;
-    }
->>>>>>> d3fb99cb
     
     @Override
     public void close() throws DataFlowException {
@@ -258,4 +184,20 @@
     public Schema getOutputSchema() {
         return outputSchema;
     }
+    
+    public void setLimit(int limit){
+        this.limit = limit;
+    }
+    
+    public int getLimit(){
+        return this.limit;
+    }
+    
+    public void setOffset(int offset){
+        this.offset = offset;
+    }
+    
+    public int getOffset(){
+        return this.offset;
+    }
 }